definitions:
  echo.HTTPError:
    properties:
      message: {}
    type: object
  github_com_kaytu-io_kaytu-engine_pkg_analytics_db.MetricType:
    enum:
    - assets
    - spend
    type: string
    x-enum-varnames:
    - MetricTypeAssets
    - MetricTypeSpend
  github_com_kaytu-io_kaytu-engine_pkg_auth_api.CreateAPIKeyRequest:
    properties:
      name:
        description: Name of the key
        type: string
      roleName:
        allOf:
        - $ref: '#/definitions/github_com_kaytu-io_kaytu-engine_pkg_auth_api.Role'
        description: Name of the role
        enum:
        - admin
        - editor
        - viewer
        example: admin
    type: object
  github_com_kaytu-io_kaytu-engine_pkg_auth_api.CreateAPIKeyResponse:
    properties:
      active:
        description: Activity state of the key
        example: true
        type: boolean
      createdAt:
        description: Creation timestamp in UTC
        example: "2023-03-31T09:36:09.855Z"
        type: string
      id:
        description: Unique identifier for the key
        example: 1
        type: integer
      name:
        description: Name of the key
        example: example
        type: string
      roleName:
        allOf:
        - $ref: '#/definitions/github_com_kaytu-io_kaytu-engine_pkg_auth_api.Role'
        description: Name of the role
        enum:
        - admin
        - editor
        - viewer
        example: admin
      token:
        description: Token of the key
        type: string
    type: object
  github_com_kaytu-io_kaytu-engine_pkg_auth_api.GetRoleBindingsResponse:
    properties:
      globalRoles:
        allOf:
        - $ref: '#/definitions/github_com_kaytu-io_kaytu-engine_pkg_auth_api.Role'
        description: Global Access
        enum:
        - admin
        - editor
        - viewer
        example: admin
      roleBindings:
        description: List of user roles in each workspace
        items:
          $ref: '#/definitions/github_com_kaytu-io_kaytu-engine_pkg_auth_api.UserRoleBinding'
        type: array
    type: object
  github_com_kaytu-io_kaytu-engine_pkg_auth_api.GetUserResponse:
    properties:
      blocked:
        description: Is the user blocked or not
        example: false
        type: boolean
      createdAt:
        description: Creation timestamp in UTC
        example: "2023-03-31T09:36:09.855Z"
        type: string
      email:
        description: Email address of the user
        example: johndoe@example.com
        type: string
      emailVerified:
        description: Is email verified or not
        example: true
        type: boolean
      lastActivity:
        description: Last activity timestamp in UTC
        example: "2023-04-21T08:53:09.928Z"
        type: string
      roleName:
        allOf:
        - $ref: '#/definitions/github_com_kaytu-io_kaytu-engine_pkg_auth_api.Role'
        description: Name of the role
        enum:
        - admin
        - editor
        - viewer
        example: admin
      status:
        allOf:
        - $ref: '#/definitions/github_com_kaytu-io_kaytu-engine_pkg_auth_api.InviteStatus'
        description: Invite status
        enum:
        - accepted
        - pending
        example: accepted
      userId:
        description: Unique identifier for the user
        example: auth|123456789
        type: string
      userName:
        description: Username
        example: John Doe
        type: string
    type: object
  github_com_kaytu-io_kaytu-engine_pkg_auth_api.GetUsersRequest:
    properties:
      email:
        example: johndoe@example.com
        type: string
      emailVerified:
        description: Filter by
        example: true
        type: boolean
      roleName:
        allOf:
        - $ref: '#/definitions/github_com_kaytu-io_kaytu-engine_pkg_auth_api.Role'
        description: Filter by role name
        enum:
        - admin
        - editor
        - viewer
        example: admin
    type: object
  github_com_kaytu-io_kaytu-engine_pkg_auth_api.GetUsersResponse:
    properties:
      email:
        description: Email address of the user
        example: johndoe@example.com
        type: string
      emailVerified:
        description: Is email verified or not
        example: true
        type: boolean
      roleName:
        allOf:
        - $ref: '#/definitions/github_com_kaytu-io_kaytu-engine_pkg_auth_api.Role'
        description: Name of the role
        enum:
        - admin
        - editor
        - viewer
        example: admin
      userId:
        description: Unique identifier for the user
        example: auth|123456789
        type: string
      userName:
        description: Username
        example: John Doe
        type: string
    type: object
  github_com_kaytu-io_kaytu-engine_pkg_auth_api.InviteRequest:
    properties:
      email:
        description: User email address
        example: johndoe@example.com
        type: string
      roleName:
        allOf:
        - $ref: '#/definitions/github_com_kaytu-io_kaytu-engine_pkg_auth_api.Role'
        description: Name of the role
        enum:
        - admin
        - editor
        - viewer
        example: admin
    required:
    - email
    type: object
  github_com_kaytu-io_kaytu-engine_pkg_auth_api.InviteStatus:
    enum:
    - accepted
    - pending
    type: string
    x-enum-varnames:
    - InviteStatus_ACCEPTED
    - InviteStatus_PENDING
  github_com_kaytu-io_kaytu-engine_pkg_auth_api.PutRoleBindingRequest:
    properties:
      roleName:
        allOf:
        - $ref: '#/definitions/github_com_kaytu-io_kaytu-engine_pkg_auth_api.Role'
        description: Name of the role
        enum:
        - admin
        - editor
        - viewer
        example: admin
      userId:
        description: Unique identifier for the User
        example: auth|123456789
        type: string
    required:
    - roleName
    - userId
    type: object
  github_com_kaytu-io_kaytu-engine_pkg_auth_api.Role:
    enum:
    - internal
    - admin
    - editor
    - viewer
    type: string
    x-enum-varnames:
    - InternalRole
    - AdminRole
    - EditorRole
    - ViewerRole
  github_com_kaytu-io_kaytu-engine_pkg_auth_api.UserRoleBinding:
    properties:
      roleName:
        allOf:
        - $ref: '#/definitions/github_com_kaytu-io_kaytu-engine_pkg_auth_api.Role'
        description: Name of the binding Role
        enum:
        - admin
        - editor
        - viewer
        example: admin
      workspaceID:
        description: Unique identifier for the Workspace
        example: ws123456789
        type: string
    type: object
  github_com_kaytu-io_kaytu-engine_pkg_auth_api.WorkspaceApiKey:
    properties:
      active:
        description: Activity state of the key
        example: true
        type: boolean
      createdAt:
        description: Creation timestamp in UTC
        example: "2023-03-31T09:36:09.855Z"
        type: string
      creatorUserID:
        description: Unique identifier of the user who created the key
        example: auth|123456789
        type: string
      id:
        description: Unique identifier for the key
        example: 1
        type: integer
      maskedKey:
        description: Masked key
        example: abc...de
        type: string
      name:
        description: Name of the key
        example: example
        type: string
      roleName:
        allOf:
        - $ref: '#/definitions/github_com_kaytu-io_kaytu-engine_pkg_auth_api.Role'
        description: Name of the role
        enum:
        - admin
        - editor
        - viewer
        example: admin
      updatedAt:
        description: Last update timestamp in UTC
        example: "2023-04-21T08:53:09.928Z"
        type: string
    type: object
  github_com_kaytu-io_kaytu-engine_pkg_auth_api.WorkspaceRoleBinding:
    properties:
      createdAt:
        description: Creation timestamp in UTC
        example: "2023-03-31T09:36:09.855Z"
        type: string
      email:
        description: Email address of the user
        example: johndoe@example.com
        type: string
      lastActivity:
        description: Last activity timestamp in UTC
        example: "2023-04-21T08:53:09.928Z"
        type: string
      roleName:
        allOf:
        - $ref: '#/definitions/github_com_kaytu-io_kaytu-engine_pkg_auth_api.Role'
        description: Name of the role
        enum:
        - admin
        - editor
        - viewer
        example: admin
      status:
        allOf:
        - $ref: '#/definitions/github_com_kaytu-io_kaytu-engine_pkg_auth_api.InviteStatus'
        description: Invite status
        enum:
        - accepted
        - pending
        example: accepted
      userId:
        description: Unique identifier for the user
        example: auth|123456789
        type: string
      userName:
        description: Username
        example: John Doe
        type: string
    type: object
  github_com_kaytu-io_kaytu-engine_pkg_compliance_api.BenchmarkAssignedSource:
    properties:
      connectionID:
        description: Connection ID
        example: 8e0f8e7a-1b1c-4e6f-b7e4-9c6af9d2b1c8
        type: string
      connector:
        allOf:
        - $ref: '#/definitions/source.Type'
        description: Clout Provider
        example: Azure
      providerConnectionID:
        description: Provider Connection ID
        example: "1283192749"
        type: string
      providerConnectionName:
        description: Provider Connection Name
        type: string
      status:
        description: Status
        example: true
        type: boolean
    type: object
  github_com_kaytu-io_kaytu-engine_pkg_compliance_api.BenchmarkAssignment:
    properties:
      assignedAt:
        description: Unix timestamp
        type: string
      benchmarkId:
        description: Benchmark ID
        example: azure_cis_v140
        type: string
      sourceId:
        description: Connection ID
        example: 8e0f8e7a-1b1c-4e6f-b7e4-9c6af9d2b1c8
        type: string
    type: object
  github_com_kaytu-io_kaytu-engine_pkg_compliance_api.BenchmarkEvaluationSummary:
    properties:
      checks:
        allOf:
        - $ref: '#/definitions/types.SeverityResult'
        description: Checks summary
      connectors:
        description: Cloud providers
        example:
        - '[Azure]'
        items:
          $ref: '#/definitions/source.Type'
        type: array
      description:
        description: Benchmark description
        example: The CIS Microsoft Azure Foundations Security Benchmark provides prescriptive
          guidance for establishing a secure baseline configuration for Microsoft
          Azure.
        type: string
      enabled:
        description: Enabled
        example: true
        type: boolean
      evaluatedAt:
        description: Evaluated at
        example: "2020-01-01T00:00:00Z"
        type: string
      id:
        description: Benchmark ID
        example: azure_cis_v140
        type: string
      result:
        allOf:
        - $ref: '#/definitions/types.ComplianceResultSummary'
        description: Compliance result summary
      tags:
        additionalProperties:
          items:
            type: string
          type: array
        description: Tags
        type: object
      title:
        description: Benchmark title
        example: Azure CIS v1.4.0
        type: string
    type: object
  github_com_kaytu-io_kaytu-engine_pkg_compliance_api.BenchmarkTree:
    properties:
      children:
        items:
          $ref: '#/definitions/github_com_kaytu-io_kaytu-engine_pkg_compliance_api.BenchmarkTree'
        type: array
      id:
        description: Benchmark ID
        example: azure_cis_v140
        type: string
      policies:
        items:
          $ref: '#/definitions/github_com_kaytu-io_kaytu-engine_pkg_compliance_api.PolicyTree'
        type: array
      title:
        description: Benchmark title
        example: CIS v1.4.0
        type: string
    type: object
  github_com_kaytu-io_kaytu-engine_pkg_compliance_api.BenchmarkTrendDatapoint:
    properties:
      checks:
        $ref: '#/definitions/types.SeverityResult'
      result:
        $ref: '#/definitions/types.ComplianceResultSummary'
      timestamp:
        description: Time
        example: 1686346668
        type: integer
    type: object
  github_com_kaytu-io_kaytu-engine_pkg_compliance_api.DirectionType:
    enum:
    - asc
    - desc
    type: string
    x-enum-varnames:
    - DirectionAscending
    - DirectionDescending
  github_com_kaytu-io_kaytu-engine_pkg_compliance_api.FindingFilters:
    properties:
      benchmarkID:
        description: Benchmark ID
        example:
        - azure_cis_v140
        items:
          type: string
        type: array
      connectionID:
        description: Connection ID
        example:
        - 8e0f8e7a-1b1c-4e6f-b7e4-9c6af9d2b1c8
        items:
          type: string
        type: array
      connector:
        description: Clout Provider
        example:
        - Azure
        items:
          $ref: '#/definitions/source.Type'
        type: array
      policyID:
        description: Policy ID
        example:
        - azure_cis_v140_7_5
        items:
          type: string
        type: array
      resourceID:
        description: Resource unique identifier
        example:
        - /subscriptions/123/resourceGroups/rg-1/providers/Microsoft.Compute/virtualMachines/vm-1
        items:
          type: string
        type: array
      resourceTypeID:
        description: Resource type
        example:
        - /subscriptions/123/resourceGroups/rg-1/providers/Microsoft.Compute/virtualMachines
        items:
          type: string
        type: array
      severity:
        description: Severity
        example:
        - low
        items:
          type: string
        type: array
      status:
        description: Compliance result status
        example:
        - alarm
        items:
          $ref: '#/definitions/types.ComplianceResult'
        type: array
    type: object
  github_com_kaytu-io_kaytu-engine_pkg_compliance_api.FindingSortItem:
    properties:
      direction:
        allOf:
        - $ref: '#/definitions/github_com_kaytu-io_kaytu-engine_pkg_compliance_api.DirectionType'
        description: Sort direction
        enum:
        - asc
        - desc
        example: asc
      field:
        allOf:
        - $ref: '#/definitions/github_com_kaytu-io_kaytu-engine_pkg_compliance_api.SortFieldType'
        description: Field to sort by
        enum:
        - resourceID
        - resourceName
        - resourceType
        - serviceName
        - category
        - resourceLocation
        - status
        - describedAt
        - evaluatedAt
        - sourceID
        - connectionProviderID
        - connectionProviderName
        - sourceType
        - benchmarkID
        - policyID
        - policySeverity
        example: status
    type: object
  github_com_kaytu-io_kaytu-engine_pkg_compliance_api.GetBenchmarksSummaryResponse:
    properties:
      benchmarkSummary:
        items:
          $ref: '#/definitions/github_com_kaytu-io_kaytu-engine_pkg_compliance_api.BenchmarkEvaluationSummary'
        type: array
      totalChecks:
        $ref: '#/definitions/types.SeverityResult'
      totalResult:
        $ref: '#/definitions/types.ComplianceResultSummary'
    type: object
  github_com_kaytu-io_kaytu-engine_pkg_compliance_api.GetFindingsRequest:
    properties:
      filters:
        $ref: '#/definitions/github_com_kaytu-io_kaytu-engine_pkg_compliance_api.FindingFilters'
      page:
        $ref: '#/definitions/github_com_kaytu-io_kaytu-engine_pkg_compliance_api.Page'
      sorts:
        items:
          $ref: '#/definitions/github_com_kaytu-io_kaytu-engine_pkg_compliance_api.FindingSortItem'
        type: array
    required:
    - page
    type: object
  github_com_kaytu-io_kaytu-engine_pkg_compliance_api.GetFindingsResponse:
    properties:
      findings:
        items:
          $ref: '#/definitions/types.Finding'
        type: array
      totalCount:
        example: 100
        type: integer
    type: object
  github_com_kaytu-io_kaytu-engine_pkg_compliance_api.GetTopFieldResponse:
    properties:
      records:
        items:
          $ref: '#/definitions/github_com_kaytu-io_kaytu-engine_pkg_compliance_api.TopFieldRecord'
        type: array
      totalCount:
        example: 100
        type: integer
    type: object
  github_com_kaytu-io_kaytu-engine_pkg_compliance_api.Insight:
    properties:
      connector:
        allOf:
        - $ref: '#/definitions/source.Type'
        description: Cloud Provider
        example: Azure
      description:
        description: Description
        example: List clusters that have role-based access control (RBAC) disabled
        type: string
      enabled:
        example: true
        type: boolean
      firstOldResultDate:
        description: Old Total Result Date
        type: string
      id:
        description: Insight ID
        example: 23
        type: integer
      internal:
        example: false
        type: boolean
      links:
        description: Links
        items:
          type: string
        type: array
      logoURL:
        description: Logo URL
        type: string
      longTitle:
        description: Long Title
        example: List clusters that have role-based access control (RBAC) disabled
        type: string
      oldTotalResultValue:
        description: Number of Old Total Result Value
        example: 0
        type: integer
      query:
        allOf:
        - $ref: '#/definitions/github_com_kaytu-io_kaytu-engine_pkg_compliance_api.Query'
        description: Query
      result:
        description: Insight Results
        items:
          $ref: '#/definitions/github_com_kaytu-io_kaytu-engine_pkg_compliance_api.InsightResult'
        type: array
      shortTitle:
        description: Short Title
        example: Clusters with no RBAC
        type: string
      tags:
        additionalProperties:
          items:
            type: string
          type: array
        description: Tags
        type: object
      totalResultValue:
        description: Number of Total Result Value
        example: 10
        type: integer
    type: object
  github_com_kaytu-io_kaytu-engine_pkg_compliance_api.InsightConnection:
    properties:
      connection_id:
        type: string
      original_id:
        type: string
    type: object
  github_com_kaytu-io_kaytu-engine_pkg_compliance_api.InsightDetail:
    properties:
      headers:
        items:
          type: string
        type: array
      rows:
        items:
          items: {}
          type: array
        type: array
    type: object
  github_com_kaytu-io_kaytu-engine_pkg_compliance_api.InsightGroup:
    properties:
      connectors:
        example:
        - '["Azure"'
        - ' "AWS"]'
        items:
          $ref: '#/definitions/source.Type'
        type: array
      description:
        example: List clusters that have role-based access control (RBAC) disabled
        type: string
      firstOldResultDate:
        example: "2023-04-21T08:53:09.928Z"
        type: string
      id:
        example: 23
        type: integer
      insights:
        items:
          $ref: '#/definitions/github_com_kaytu-io_kaytu-engine_pkg_compliance_api.Insight'
        type: array
      logoURL:
        example: https://kaytu.io/logo.png
        type: string
      longTitle:
        example: List clusters that have role-based access control (RBAC) disabled
        type: string
      oldTotalResultValue:
        example: 0
        type: integer
      shortTitle:
        example: Clusters with no RBAC
        type: string
      tags:
        additionalProperties:
          items:
            type: string
          type: array
        type: object
      totalResultValue:
        example: 10
        type: integer
    type: object
  github_com_kaytu-io_kaytu-engine_pkg_compliance_api.InsightResult:
    properties:
      connectionID:
        description: Connection ID
        example: 8e0f8e7a-1b1c-4e6f-b7e4-9c6af9d2b1c8
        type: string
      connections:
        description: Connections
        items:
          $ref: '#/definitions/github_com_kaytu-io_kaytu-engine_pkg_compliance_api.InsightConnection'
        type: array
      details:
        allOf:
        - $ref: '#/definitions/github_com_kaytu-io_kaytu-engine_pkg_compliance_api.InsightDetail'
        description: Insight Details
      executedAt:
        description: Time of Execution
        example: "2023-04-21T08:53:09.928Z"
        type: string
      insightID:
        description: Insight ID
        example: 23
        type: integer
      jobID:
        description: Job ID
        example: 1
        type: integer
      locations:
        description: Locations
        items:
          type: string
        type: array
      result:
        description: Result
        example: 1000
        type: integer
    type: object
  github_com_kaytu-io_kaytu-engine_pkg_compliance_api.InsightTrendDatapoint:
    properties:
      timestamp:
        description: Time
        example: 1686346668
        type: integer
      value:
        description: Resource Count
        example: 1000
        type: integer
    type: object
  github_com_kaytu-io_kaytu-engine_pkg_compliance_api.Page:
    properties:
      "no":
        description: Number of pages
        example: 5
        type: integer
      size:
        description: Number of items per page
        example: 100
        type: integer
    type: object
  github_com_kaytu-io_kaytu-engine_pkg_compliance_api.PolicyTree:
    properties:
      id:
        description: Policy ID
        example: azure_cis_v140_7_5
        type: string
      lastChecked:
        description: Last checked
        example: 0
        type: integer
      severity:
        allOf:
        - $ref: '#/definitions/types.FindingSeverity'
        description: Severity
        example: low
      status:
        allOf:
        - $ref: '#/definitions/types.PolicyStatus'
        description: Status
        example: passed
      title:
        description: Policy title
        example: 7.5 Ensure that the latest OS Patches for all Virtual Machines are
          applied
        type: string
    type: object
  github_com_kaytu-io_kaytu-engine_pkg_compliance_api.Query:
    properties:
      connector:
        example: Azure
        type: string
      createdAt:
        example: "2023-06-07T14:00:15.677558Z"
        type: string
      engine:
        example: steampipe-v0.5
        type: string
      id:
        example: azure_ad_manual_control
        type: string
      listOfTables:
        example:
        - "null"
        items:
          type: string
        type: array
      queryToExecute:
        example: |
          select
            -- Required Columns
            'active_directory' as resource,
            'info' as status,
            'Manual verification required.' as reason;
        type: string
      updatedAt:
        example: "2023-06-16T14:58:08.759554Z"
        type: string
    type: object
  github_com_kaytu-io_kaytu-engine_pkg_compliance_api.SortFieldType:
    enum:
    - resourceID
    - resourceName
    - resourceType
    - serviceName
    - category
    - resourceLocation
    - status
    - describedAt
    - evaluatedAt
    - sourceID
    - connectionProviderID
    - connectionProviderName
    - sourceType
    - benchmarkID
    - policyID
    - policySeverity
    type: string
    x-enum-varnames:
    - FieldResourceID
    - FieldResourceName
    - FieldResourceType
    - FieldServiceName
    - FieldCategory
    - FieldResourceLocation
    - FieldStatus
    - FieldDescribedAt
    - FieldEvaluatedAt
    - FieldSourceID
    - FieldConnectionProviderID
    - FieldConnectionProviderName
    - FieldSourceType
    - FieldBenchmarkID
    - FieldPolicyID
    - FieldPolicySeverity
  github_com_kaytu-io_kaytu-engine_pkg_compliance_api.TopFieldRecord:
    properties:
      count:
        type: integer
      value:
        type: string
    type: object
  github_com_kaytu-io_kaytu-engine_pkg_describe_api.EvaluationType:
    enum:
    - INSIGHT
    - BENCHMARK
    type: string
    x-enum-varnames:
    - EvaluationTypeInsight
    - EvaluationTypeBenchmark
  github_com_kaytu-io_kaytu-engine_pkg_describe_api.GetStackFindings:
    properties:
      benchmarkIds:
        description: Benchmark IDs to filter
        example:
        - azure_cis_v140
        items:
          type: string
        type: array
      page:
        allOf:
        - $ref: '#/definitions/github_com_kaytu-io_kaytu-engine_pkg_compliance_api.Page'
        description: Pages count to retrieve
      sorts:
        description: Sorts to apply
        items:
          $ref: '#/definitions/github_com_kaytu-io_kaytu-engine_pkg_compliance_api.FindingSortItem'
        type: array
    required:
    - page
    type: object
  github_com_kaytu-io_kaytu-engine_pkg_describe_api.Stack:
    properties:
      accountIds:
        description: Accounts included in the stack
        example:
        - '[0123456789]'
        items:
          type: string
        type: array
      createdAt:
        description: Stack creation date
        example: "2023-06-01T17:00:00.000000Z"
        type: string
      evaluations:
        description: Stack evaluations history, including insight evaluations and
          compliance evaluations
        items:
          $ref: '#/definitions/github_com_kaytu-io_kaytu-engine_pkg_describe_api.StackEvaluation'
        type: array
      failureMessage:
        description: Stack failure message
        example: error message
        type: string
      resourceTypes:
        description: Stack resource types
        example:
        - '[Microsoft.Compute/virtualMachines]'
        items:
          type: string
        type: array
      resources:
        description: Stack resources list
        example:
        - '[/subscriptions/123/resourceGroups/rg-1/providers/Microsoft.Compute/virtualMachines/vm-1]'
        items:
          type: string
        type: array
      sourceType:
        allOf:
        - $ref: '#/definitions/source.Type'
        description: Source type
        example: Azure
      stackId:
        description: Stack unique identifier
        example: stack-twr32a5d-5as5-4ffe-b1cc-e32w1ast87s0
        type: string
      status:
        allOf:
        - $ref: '#/definitions/github_com_kaytu-io_kaytu-engine_pkg_describe_api.StackStatus'
        description: Stack status. CREATED, EVALUATED, IN_PROGRESS, FAILED
        example: CREATED
      tags:
        additionalProperties:
          items:
            type: string
          type: array
        description: Stack tags
        type: object
      updatedAt:
        description: Stack last update date
        example: "2023-06-01T17:00:00.000000Z"
        type: string
    required:
    - stackId
    type: object
  github_com_kaytu-io_kaytu-engine_pkg_describe_api.StackEvaluation:
    properties:
      createdAt:
        description: Evaluation creation date
        example: "2020-01-01T00:00:00Z"
        type: string
      evaluatorId:
        description: Benchmark ID or Insight ID
        example: azure_cis_v140
        type: string
      jobId:
        description: Evaluation Job ID to find the job results
        example: 1
        type: integer
      status:
        $ref: '#/definitions/github_com_kaytu-io_kaytu-engine_pkg_describe_api.StackEvaluationStatus'
      type:
        allOf:
        - $ref: '#/definitions/github_com_kaytu-io_kaytu-engine_pkg_describe_api.EvaluationType'
        description: BENCHMARK or INSIGHT
        example: BENCHMARK
    type: object
  github_com_kaytu-io_kaytu-engine_pkg_describe_api.StackEvaluationStatus:
    enum:
    - IN_PROGRESS
    - COMPLETED_WITH_FAILURE
    - COMPLETED
    type: string
    x-enum-varnames:
    - StackEvaluationStatusInProgress
    - StackEvaluationStatusFailed
    - StackEvaluationStatusCompleted
  github_com_kaytu-io_kaytu-engine_pkg_describe_api.StackStatus:
    enum:
    - PENDING
    - STALLED
    - CREATED
    - DESCRIBING
    - DESCRIBED_RESOURCES
    - EVALUATING
    - FAILED
    - COMPLETED
    - COMPLETED_WITH_FAILURE
    type: string
    x-enum-varnames:
    - StackStatusPending
    - StackStatusStalled
    - StackStatusCreated
    - StackStatusDescribing
    - StackStatusDescribed
    - StackStatusEvaluating
    - StackStatusFailed
    - StackStatusCompleted
    - StackStatusCompletedWithFailure
  github_com_kaytu-io_kaytu-engine_pkg_inventory_api.AnalyticsCategoriesResponse:
    properties:
      categoryResourceType:
        additionalProperties:
          items:
            type: string
          type: array
        type: object
    type: object
  github_com_kaytu-io_kaytu-engine_pkg_inventory_api.AnalyticsMetric:
    properties:
      connectors:
        items:
          $ref: '#/definitions/source.Type'
        type: array
      finderQuery:
        type: string
      id:
        type: string
      name:
        type: string
      query:
        type: string
      tables:
        items:
          type: string
        type: array
      tags:
        additionalProperties:
          items:
            type: string
          type: array
        type: object
      type:
        $ref: '#/definitions/github_com_kaytu-io_kaytu-engine_pkg_analytics_db.MetricType'
    type: object
  github_com_kaytu-io_kaytu-engine_pkg_inventory_api.AssetTableRow:
    properties:
      dimensionId:
        example: compute
        type: string
      dimensionName:
        example: Compute
        type: string
      resourceCount:
        additionalProperties:
          type: number
        type: object
    type: object
  github_com_kaytu-io_kaytu-engine_pkg_inventory_api.CostMetric:
    properties:
      connector:
        example:
        - Azure
        items:
          $ref: '#/definitions/source.Type'
        type: array
      cost_dimension_name:
        example: microsoft.compute/disks
        type: string
      daily_cost_at_end_time:
        example: 14118.81523108568
        minimum: 0
        type: number
      daily_cost_at_start_time:
        example: 21232.10443638001
        minimum: 0
        type: number
      total_cost:
        example: 621041.2436112489
        minimum: 0
        type: number
    type: object
  github_com_kaytu-io_kaytu-engine_pkg_inventory_api.CostTrendDatapoint:
    properties:
      count:
        minimum: 0
        type: number
      date:
        format: date-time
        type: string
    type: object
  github_com_kaytu-io_kaytu-engine_pkg_inventory_api.CountPair:
    properties:
      count:
        minimum: 0
        type: integer
      old_count:
        minimum: 0
        type: integer
    type: object
  github_com_kaytu-io_kaytu-engine_pkg_inventory_api.DirectionType:
    enum:
    - asc
    - desc
    type: string
    x-enum-varnames:
    - DirectionAscending
    - DirectionDescending
  github_com_kaytu-io_kaytu-engine_pkg_inventory_api.ListCostCompositionResponse:
    properties:
      others:
        example: 100
        minimum: 0
        type: number
      top_values:
        additionalProperties:
          type: number
        type: object
      total_cost_value:
        example: 1000
        minimum: 0
        type: number
      total_count:
        example: 10
        minimum: 0
        type: integer
    type: object
  github_com_kaytu-io_kaytu-engine_pkg_inventory_api.ListCostMetricsResponse:
    properties:
      metrics:
        items:
          $ref: '#/definitions/github_com_kaytu-io_kaytu-engine_pkg_inventory_api.CostMetric'
        type: array
      total_cost:
        example: 1000
        minimum: 0
        type: number
      total_count:
        example: 10
        minimum: 0
        type: integer
    type: object
  github_com_kaytu-io_kaytu-engine_pkg_inventory_api.ListMetricsResponse:
    properties:
      metrics:
        items:
          $ref: '#/definitions/github_com_kaytu-io_kaytu-engine_pkg_inventory_api.Metric'
        type: array
      total_count:
        type: integer
      total_metrics:
        type: integer
      total_old_count:
        type: integer
    type: object
  github_com_kaytu-io_kaytu-engine_pkg_inventory_api.ListQueryRequest:
    properties:
      connectorsFilter:
        description: Specifies the Connectors
        items:
          $ref: '#/definitions/source.Type'
        type: array
      titleFilter:
        description: Specifies the Title
        type: string
    type: object
  github_com_kaytu-io_kaytu-engine_pkg_inventory_api.ListResourceTypeCompositionResponse:
    properties:
      others:
        $ref: '#/definitions/github_com_kaytu-io_kaytu-engine_pkg_inventory_api.CountPair'
      top_values:
        additionalProperties:
          $ref: '#/definitions/github_com_kaytu-io_kaytu-engine_pkg_inventory_api.CountPair'
        type: object
      total_count:
        minimum: 0
        type: integer
      total_value_count:
        minimum: 0
        type: integer
    type: object
  github_com_kaytu-io_kaytu-engine_pkg_inventory_api.ListServicesCostTrendDatapoint:
    properties:
      costTrend:
        items:
          $ref: '#/definitions/github_com_kaytu-io_kaytu-engine_pkg_inventory_api.CostTrendDatapoint'
        type: array
      serviceName:
        example: EC2-Service-Example
        type: string
    type: object
  github_com_kaytu-io_kaytu-engine_pkg_inventory_api.LocationResponse:
    properties:
      location:
        description: Region
        example: na-west
        type: string
      resourceCount:
        description: Number of resources in the region
        example: 100
        minimum: 0
        type: integer
      resourceOldCount:
        example: 50
        minimum: 0
        type: integer
    type: object
  github_com_kaytu-io_kaytu-engine_pkg_inventory_api.Metric:
    properties:
      connectors:
        description: Cloud Provider
        example:
        - '[Azure]'
        items:
          $ref: '#/definitions/source.Type'
        type: array
      count:
        description: Number of Resources of this Resource Type - Metric
        example: 100
        type: integer
      finderQuery:
        example: select * from kaytu_resources where resource_type = 'aws::ec2::instance'
        type: string
      id:
        example: vms
        type: string
      name:
        description: Resource Type
        example: VMs
        type: string
      old_count:
        description: Number of Resources of this Resource Type in the past - Metric
        example: 90
        type: integer
      tags:
        additionalProperties:
          items:
            type: string
          type: array
        description: Tags
        type: object
    type: object
  github_com_kaytu-io_kaytu-engine_pkg_inventory_api.Page:
    properties:
      "no":
        type: integer
      size:
        type: integer
    type: object
  github_com_kaytu-io_kaytu-engine_pkg_inventory_api.RegionsResourceCountResponse:
    properties:
      regions:
        items:
          $ref: '#/definitions/github_com_kaytu-io_kaytu-engine_pkg_inventory_api.LocationResponse'
        type: array
      totalCount:
        minimum: 0
        type: integer
    type: object
  github_com_kaytu-io_kaytu-engine_pkg_inventory_api.ResourceType:
    properties:
      attributes:
        description: List supported steampipe Attributes (columns) for this resource
          type - Metadata (GET only)
        items:
          type: string
        type: array
      compliance:
        description: List of Compliance that support this Resource Type - Metadata
          (GET only)
        items:
          type: string
        type: array
      compliance_count:
        description: Number of Compliance that use this Resource Type - Metadata
        minimum: 0
        type: integer
      connector:
        allOf:
        - $ref: '#/definitions/source.Type'
        description: Cloud Provider
        example: Azure
      count:
        description: Number of Resources of this Resource Type - Metric
        example: 100
        minimum: 0
        type: integer
      insights:
        description: List of Insights that support this Resource Type - Metadata (GET
          only)
        items:
          type: integer
        type: array
      insights_count:
        description: Number of Insights that use this Resource Type - Metadata
        minimum: 0
        type: integer
      logo_uri:
        description: Logo URI
        example: https://kaytu.io/logo.png
        type: string
      old_count:
        description: Number of Resources of this Resource Type in the past - Metric
        example: 90
        minimum: 0
        type: integer
      resource_name:
        description: Resource Name
        example: VM
        type: string
      resource_type:
        description: Resource Type
        example: Microsoft.Compute/virtualMachines
        type: string
      service_name:
        description: Service Name
        example: compute
        type: string
      tags:
        description: Tags
        example:
        - category:[Data and Analytics
        - Database
        - Integration
        - Management Governance
        - Storage]
        items:
          type: string
        type: array
    type: object
  github_com_kaytu-io_kaytu-engine_pkg_inventory_api.ResourceTypeTrendDatapoint:
    properties:
      count:
        example: 100
        minimum: 0
        type: integer
      date:
        format: date-time
        type: string
    type: object
  github_com_kaytu-io_kaytu-engine_pkg_inventory_api.RunQueryRequest:
    properties:
      page:
        $ref: '#/definitions/github_com_kaytu-io_kaytu-engine_pkg_inventory_api.Page'
      query:
        type: string
      sorts:
        items:
          $ref: '#/definitions/github_com_kaytu-io_kaytu-engine_pkg_inventory_api.SmartQuerySortItem'
        type: array
    required:
    - page
    type: object
  github_com_kaytu-io_kaytu-engine_pkg_inventory_api.RunQueryResponse:
    properties:
      headers:
        description: Column names
        items:
          type: string
        type: array
      query:
        description: Query
        type: string
      result:
        description: Result of query. in order to access a specific cell please use
          Result[Row][Column]
        items:
          items: {}
          type: array
        type: array
      title:
        description: Query Title
        type: string
    type: object
  github_com_kaytu-io_kaytu-engine_pkg_inventory_api.SmartQueryHistory:
    properties:
      executed_at:
        type: string
      query:
        type: string
    type: object
  github_com_kaytu-io_kaytu-engine_pkg_inventory_api.SmartQueryItem:
    properties:
      category:
        description: Category (Tags[category])
        type: string
      description:
        description: Description
        type: string
      id:
        description: Query Id
        type: integer
      provider:
        description: Provider
        type: string
      query:
        description: Query
        type: string
      tags:
        additionalProperties:
          type: string
        description: Tags
        type: object
      title:
        description: Title
        type: string
    type: object
  github_com_kaytu-io_kaytu-engine_pkg_inventory_api.SmartQuerySortItem:
    properties:
      direction:
        allOf:
        - $ref: '#/definitions/github_com_kaytu-io_kaytu-engine_pkg_inventory_api.DirectionType'
        enum:
        - asc
        - desc
      field:
        description: fill this with column name
        type: string
    type: object
  github_com_kaytu-io_kaytu-engine_pkg_inventory_api.SpendTableRow:
    properties:
      accountID:
        example: "1239042"
        type: string
      category:
        example: Compute
        type: string
      connector:
        allOf:
        - $ref: '#/definitions/source.Type'
        example: AWS
      costValue:
        additionalProperties:
          type: number
        type: object
      dimensionId:
        example: compute
        type: string
      dimensionName:
        example: Compute
        type: string
    type: object
  github_com_kaytu-io_kaytu-engine_pkg_metadata_api.SetConfigMetadataRequest:
    properties:
      key:
        type: string
      value: {}
    type: object
  github_com_kaytu-io_kaytu-engine_pkg_metadata_models.ConfigMetadata:
    properties:
      key:
        $ref: '#/definitions/github_com_kaytu-io_kaytu-engine_pkg_metadata_models.MetadataKey'
      type:
        $ref: '#/definitions/github_com_kaytu-io_kaytu-engine_pkg_metadata_models.ConfigMetadataType'
      value:
        type: string
    type: object
  github_com_kaytu-io_kaytu-engine_pkg_metadata_models.ConfigMetadataType:
    enum:
    - string
    - int
    - bool
    - json
    type: string
    x-enum-varnames:
    - ConfigMetadataTypeString
    - ConfigMetadataTypeInt
    - ConfigMetadataTypeBool
    - ConfigMetadataTypeJSON
  github_com_kaytu-io_kaytu-engine_pkg_metadata_models.Filter:
    properties:
      kayValue:
        additionalProperties:
          type: string
        type: object
      name:
        type: string
    type: object
  github_com_kaytu-io_kaytu-engine_pkg_metadata_models.MetadataKey:
    enum:
    - workspace_ownership
    - workspace_id
    - workspace_name
    - workspace_plan
    - workspace_creation_time
    - workspace_date_time_format
    - workspace_debug_mode
    - workspace_time_window
    - asset_management_enabled
    - compliance_enabled
    - product_management_enabled
    - custom_idp
    - resource_limit
    - connection_limit
    - user_limit
    - allow_invite
    - workspace_key_support
    - workspace_max_keys
    - allowed_email_domains
    - auto_discovery_method
    - describe_job_interval
    - full_discovery_job_interval
    - health_check_job_interval
    - insight_job_interval
    - metrics_job_interval
    - data_retention_duration
    - aws_compliance_git_url
    - azure_compliance_git_url
    - insights_git_url
    - queries_git_url
    - analytics_git_url
    type: string
    x-enum-varnames:
    - MetadataKeyWorkspaceOwnership
    - MetadataKeyWorkspaceID
    - MetadataKeyWorkspaceName
    - MetadataKeyWorkspacePlan
    - MetadataKeyWorkspaceCreationTime
    - MetadataKeyWorkspaceDateTimeFormat
    - MetadataKeyWorkspaceDebugMode
    - MetadataKeyWorkspaceTimeWindow
    - MetadataKeyAssetManagementEnabled
    - MetadataKeyComplianceEnabled
    - MetadataKeyProductManagementEnabled
    - MetadataKeyCustomIDP
    - MetadataKeyResourceLimit
    - MetadataKeyConnectionLimit
    - MetadataKeyUserLimit
    - MetadataKeyAllowInvite
    - MetadataKeyWorkspaceKeySupport
    - MetadataKeyWorkspaceMaxKeys
    - MetadataKeyAllowedEmailDomains
    - MetadataKeyAutoDiscoveryMethod
    - MetadataKeyDescribeJobInterval
    - MetadataKeyFullDiscoveryJobInterval
    - MetadataKeyHealthCheckJobInterval
    - MetadataKeyInsightJobInterval
    - MetadataKeyMetricsJobInterval
    - MetadataKeyDataRetention
    - MetadataKeyAWSComplianceGitURL
    - MetadataKeyAzureComplianceGitURL
    - MetadataKeyInsightsGitURL
    - MetadataKeyQueriesGitURL
    - MetadataKeyAnalyticsGitURL
  github_com_kaytu-io_kaytu-engine_pkg_onboard_api.AWSCredentialConfig:
    properties:
      accessKey:
        type: string
      accountId:
        type: string
      assumeRoleName:
        type: string
      assumeRolePolicyName:
        type: string
      externalId:
        type: string
      regions:
        items:
          type: string
        type: array
      secretKey:
        type: string
    required:
    - accessKey
    - secretKey
    type: object
  github_com_kaytu-io_kaytu-engine_pkg_onboard_api.AzureCredentialConfig:
    properties:
      clientId:
        type: string
      clientSecret:
        type: string
      objectId:
        type: string
      secretId:
        type: string
      subscriptionId:
        type: string
      tenantId:
        type: string
    required:
    - clientId
    - clientSecret
    - objectId
    - secretId
    - tenantId
    type: object
  github_com_kaytu-io_kaytu-engine_pkg_onboard_api.CatalogMetrics:
    properties:
      connectionsEnabled:
        example: 20
        minimum: 0
        type: integer
      healthyConnections:
        example: 15
        minimum: 0
        type: integer
      inProgressConnections:
        example: 5
        minimum: 0
        type: integer
      totalConnections:
        example: 20
        minimum: 0
        type: integer
      unhealthyConnections:
        example: 5
        minimum: 0
        type: integer
    type: object
  github_com_kaytu-io_kaytu-engine_pkg_onboard_api.Connection:
    properties:
      assetDiscoveryMethod:
        allOf:
        - $ref: '#/definitions/source.AssetDiscoveryMethodType'
        example: scheduled
      connector:
        allOf:
        - $ref: '#/definitions/source.Type'
        example: Azure
      cost:
        example: 1000
        maximum: 10000000
        minimum: 0
        type: number
      credential:
        $ref: '#/definitions/github_com_kaytu-io_kaytu-engine_pkg_onboard_api.Credential'
      credentialID:
        example: 7r6123ac-ca1c-434f-b1a3-91w2w9d277c8
        type: string
      credentialName:
        type: string
      credentialType:
        allOf:
        - $ref: '#/definitions/github_com_kaytu-io_kaytu-engine_pkg_onboard_api.CredentialType'
        example: manual
      dailyCostAtEndTime:
        example: 1000
        maximum: 10000000
        minimum: 0
        type: number
      dailyCostAtStartTime:
        example: 1000
        maximum: 10000000
        minimum: 0
        type: number
      description:
        example: This is an example connection
        type: string
      email:
        example: johndoe@example.com
        type: string
      healthReason:
        type: string
      healthState:
        allOf:
        - $ref: '#/definitions/source.HealthStatus'
        example: healthy
      id:
        example: 8e0f8e7a-1b1c-4e6f-b7e4-9c6af9d2b1c8
        type: string
      lastHealthCheckTime:
        example: "2023-05-07T00:00:00Z"
        type: string
      lastInventory:
        example: "2023-05-07T00:00:00Z"
        type: string
      lifecycleState:
        allOf:
        - $ref: '#/definitions/github_com_kaytu-io_kaytu-engine_pkg_onboard_api.ConnectionLifecycleState'
        example: enabled
      metadata:
        additionalProperties: {}
        type: object
      oldResourceCount:
        example: 100
        maximum: 1000000
        minimum: 0
        type: integer
      onboardDate:
        example: "2023-05-07T00:00:00Z"
        type: string
      providerConnectionID:
        example: 8e0f8e7a-1b1c-4e6f-b7e4-9c6af9d2b1c8
        type: string
      providerConnectionName:
        example: example-connection
        type: string
      resourceCount:
        example: 100
        maximum: 1000000
        minimum: 0
        type: integer
    type: object
  github_com_kaytu-io_kaytu-engine_pkg_onboard_api.ConnectionGroup:
    properties:
      connectionIds:
        example:
        - '["1e8ac3bf-c268-4a87-9374-ce04cc40a596"]'
        items:
          type: string
        type: array
      connections:
        items:
          $ref: '#/definitions/github_com_kaytu-io_kaytu-engine_pkg_onboard_api.Connection'
        type: array
      name:
        example: UltraSightApplication
        type: string
      query:
        example: SELECT kaytu_id FROM kaytu_connections WHERE tags->'application'
          IS NOT NULL AND tags->'application' @> '"UltraSight"'
        type: string
    type: object
  github_com_kaytu-io_kaytu-engine_pkg_onboard_api.ConnectionLifecycleState:
    enum:
    - ONBOARD
    - DISABLED
    - DISCOVERED
    - IN_PROGRESS
    - ARCHIVED
    type: string
    x-enum-varnames:
    - ConnectionLifecycleStateOnboard
    - ConnectionLifecycleStateDisabled
    - ConnectionLifecycleStateDiscovered
    - ConnectionLifecycleStateInProgress
    - ConnectionLifecycleStateArchived
  github_com_kaytu-io_kaytu-engine_pkg_onboard_api.ConnectorCount:
    properties:
      allowNewConnections:
        example: true
        type: boolean
      autoOnboardSupport:
        example: false
        type: boolean
      connection_count:
        example: 1024
        minimum: 0
        type: integer
      description:
        example: This is a long volume of words for just showing the case of the description
          for the demo and checking value purposes only and has no meaning whatsoever
        type: string
      direction:
        $ref: '#/definitions/source.ConnectorDirectionType'
      label:
        example: Azure
        type: string
      logo:
        example: https://kaytu.io/logo.png
        type: string
      maxConnectionLimit:
        example: 10000
        minimum: 0
        type: integer
      name:
        allOf:
        - $ref: '#/definitions/source.Type'
        example: Azure
      shortDescription:
        example: This is a short Description for this connector
        type: string
      status:
        allOf:
        - $ref: '#/definitions/source.ConnectorStatus'
        example: enabled
      tags:
        additionalProperties: {}
        type: object
    type: object
  github_com_kaytu-io_kaytu-engine_pkg_onboard_api.CreateCredentialRequest:
    properties:
      config: {}
      source_type:
        allOf:
        - $ref: '#/definitions/source.Type'
        example: Azure
    type: object
  github_com_kaytu-io_kaytu-engine_pkg_onboard_api.CreateCredentialResponse:
    properties:
      id:
        type: string
    type: object
  github_com_kaytu-io_kaytu-engine_pkg_onboard_api.CreateSourceResponse:
    properties:
      id:
        type: string
    type: object
  github_com_kaytu-io_kaytu-engine_pkg_onboard_api.Credential:
    properties:
      archived_connections:
        example: 0
        maximum: 1000
        minimum: 0
        type: integer
      autoOnboardEnabled:
        example: false
        type: boolean
      config: {}
      connections:
        items:
          $ref: '#/definitions/github_com_kaytu-io_kaytu-engine_pkg_onboard_api.Connection'
        type: array
      connectorType:
        allOf:
        - $ref: '#/definitions/source.Type'
        example: AWS
      credentialType:
        allOf:
        - $ref: '#/definitions/github_com_kaytu-io_kaytu-engine_pkg_onboard_api.CredentialType'
        example: manual-aws-org
      disabled_connections:
        example: 0
        maximum: 1000
        minimum: 0
        type: integer
      discovered_connections:
        example: 50
        maximum: 100
        minimum: 0
        type: integer
      enabled:
        example: true
        type: boolean
      healthReason:
        example: ""
        type: string
      healthStatus:
        allOf:
        - $ref: '#/definitions/source.HealthStatus'
        example: healthy
      id:
        example: 1028642a-b22e-26ha-c5h2-22nl254678m5
        type: string
      lastHealthCheckTime:
        example: "2023-06-03T12:21:33.406928Z"
        format: date-time
        type: string
      metadata:
        additionalProperties: {}
        type: object
      name:
        example: a-1mahsl7lzk
        type: string
      onboard_connections:
        example: 250
        maximum: 1000
        minimum: 0
        type: integer
      onboardDate:
        example: "2023-06-03T12:21:33.406928Z"
        format: date-time
        type: string
      total_connections:
        example: 300
        maximum: 1000
        minimum: 0
        type: integer
      unhealthy_connections:
        example: 50
        maximum: 100
        minimum: 0
        type: integer
    type: object
  github_com_kaytu-io_kaytu-engine_pkg_onboard_api.CredentialType:
    enum:
    - auto-azure
    - auto-aws
    - manual-aws-org
    - manual-azure-spn
    type: string
    x-enum-varnames:
    - CredentialTypeAutoAzure
    - CredentialTypeAutoAws
    - CredentialTypeManualAwsOrganization
    - CredentialTypeManualAzureSpn
  github_com_kaytu-io_kaytu-engine_pkg_onboard_api.ListConnectionSummaryResponse:
    properties:
      connectionCount:
        example: 10
        maximum: 1000
        minimum: 0
        type: integer
      connections:
        items:
          $ref: '#/definitions/github_com_kaytu-io_kaytu-engine_pkg_onboard_api.Connection'
        type: array
      totalArchivedCount:
        example: 10
        maximum: 100
        minimum: 0
        type: integer
      totalCost:
        example: 1000
        maximum: 10000000
        minimum: 0
        type: number
      totalDisabledCount:
        example: 10
        maximum: 100
        minimum: 0
        type: integer
      totalDiscoveredCount:
        example: 10
        maximum: 100
        minimum: 0
        type: integer
      totalOldResourceCount:
        example: 100
        maximum: 1000000
        minimum: 0
        type: integer
      totalOnboardedCount:
        description: Also includes in-progress
        example: 10
        maximum: 100
        minimum: 0
        type: integer
      totalResourceCount:
        example: 100
        maximum: 1000000
        minimum: 0
        type: integer
      totalUnhealthyCount:
        example: 10
        maximum: 100
        minimum: 0
        type: integer
    type: object
  github_com_kaytu-io_kaytu-engine_pkg_onboard_api.ListCredentialResponse:
    properties:
      credentials:
        items:
          $ref: '#/definitions/github_com_kaytu-io_kaytu-engine_pkg_onboard_api.Credential'
        type: array
      totalCredentialCount:
        example: 5
        maximum: 20
        minimum: 0
        type: integer
    type: object
  github_com_kaytu-io_kaytu-engine_pkg_onboard_api.SourceAwsRequest:
    properties:
      config:
        $ref: '#/definitions/github_com_kaytu-io_kaytu-engine_pkg_onboard_api.AWSCredentialConfig'
      description:
        type: string
      email:
        type: string
      name:
        type: string
    type: object
  github_com_kaytu-io_kaytu-engine_pkg_onboard_api.SourceAzureRequest:
    properties:
      config:
        $ref: '#/definitions/github_com_kaytu-io_kaytu-engine_pkg_onboard_api.AzureCredentialConfig'
      description:
        type: string
      name:
        type: string
    type: object
  github_com_kaytu-io_kaytu-engine_pkg_onboard_api.UpdateCredentialRequest:
    properties:
      config: {}
      connector:
        allOf:
        - $ref: '#/definitions/source.Type'
        example: Azure
      name:
        type: string
    type: object
  github_com_kaytu-io_kaytu-engine_pkg_workspace_api.ChangeWorkspaceNameRequest:
    properties:
      newName:
        type: string
    type: object
  github_com_kaytu-io_kaytu-engine_pkg_workspace_api.ChangeWorkspaceOrganizationRequest:
    properties:
      newOrgID:
        type: integer
    type: object
  github_com_kaytu-io_kaytu-engine_pkg_workspace_api.ChangeWorkspaceOwnershipRequest:
    properties:
      newOwnerUserID:
        type: string
    type: object
  github_com_kaytu-io_kaytu-engine_pkg_workspace_api.ChangeWorkspaceTierRequest:
    properties:
      newName:
        $ref: '#/definitions/github_com_kaytu-io_kaytu-engine_pkg_workspace_api.Tier'
    type: object
  github_com_kaytu-io_kaytu-engine_pkg_workspace_api.CreateWorkspaceRequest:
    properties:
      description:
        type: string
      name:
        type: string
      tier:
        type: string
    type: object
  github_com_kaytu-io_kaytu-engine_pkg_workspace_api.CreateWorkspaceResponse:
    properties:
      id:
        type: string
    type: object
  github_com_kaytu-io_kaytu-engine_pkg_workspace_api.Organization:
    properties:
      address:
        type: string
      city:
        type: string
      companyName:
        type: string
      contactEmail:
        type: string
      contactName:
        type: string
      contactPhone:
        type: string
      country:
        type: string
      id:
        type: integer
      state:
        type: string
      url:
        type: string
    type: object
  github_com_kaytu-io_kaytu-engine_pkg_workspace_api.Tier:
    enum:
    - FREE
    - TEAMS
    - ENTERPRISE
    type: string
    x-enum-varnames:
    - Tier_Free
    - Tier_Teams
    - Tier_Enterprise
  github_com_kaytu-io_kaytu-engine_pkg_workspace_api.Workspace:
    properties:
      createdAt:
        example: "2023-05-17T14:39:02.707659Z"
        type: string
      description:
        example: Lorem ipsum dolor sit amet, consectetur adipiscing elit.
        type: string
      id:
        example: ws-698542025141040315
        type: string
      name:
        example: kaytu
        type: string
      organization:
        $ref: '#/definitions/github_com_kaytu-io_kaytu-engine_pkg_workspace_api.Organization'
      ownerId:
        example: google-oauth2|204590896945502695694
        type: string
      status:
        allOf:
        - $ref: '#/definitions/github_com_kaytu-io_kaytu-engine_pkg_workspace_api.WorkspaceStatus'
        example: PROVISIONED
      tier:
        allOf:
        - $ref: '#/definitions/github_com_kaytu-io_kaytu-engine_pkg_workspace_api.Tier'
        example: ENTERPRISE
      uri:
        example: https://app.kaytu.dev/kaytu
        type: string
    type: object
  github_com_kaytu-io_kaytu-engine_pkg_workspace_api.WorkspaceLimits:
    properties:
      maxConnections:
        type: integer
      maxResources:
        type: integer
      maxUsers:
        type: integer
    type: object
  github_com_kaytu-io_kaytu-engine_pkg_workspace_api.WorkspaceLimitsUsage:
    properties:
      currentConnections:
        example: 100
        type: integer
      currentResources:
        example: 10000
        type: integer
      currentUsers:
        example: 10
        type: integer
      id:
        example: ws-698542025141040315
        type: string
      maxConnections:
        example: 1000
        type: integer
      maxResources:
        example: 100000
        type: integer
      maxUsers:
        example: 100
        type: integer
      name:
        example: kaytu
        type: string
    type: object
  github_com_kaytu-io_kaytu-engine_pkg_workspace_api.WorkspaceResponse:
    properties:
      createdAt:
        example: "2023-05-17T14:39:02.707659Z"
        type: string
      description:
        example: Lorem ipsum dolor sit amet, consectetur adipiscing elit.
        type: string
      id:
        example: ws-698542025141040315
        type: string
      name:
        example: kaytu
        type: string
      organization:
        $ref: '#/definitions/github_com_kaytu-io_kaytu-engine_pkg_workspace_api.Organization'
      ownerId:
        example: google-oauth2|204590896945502695694
        type: string
      status:
        allOf:
        - $ref: '#/definitions/github_com_kaytu-io_kaytu-engine_pkg_workspace_api.WorkspaceStatus'
        example: PROVISIONED
      tier:
        allOf:
        - $ref: '#/definitions/github_com_kaytu-io_kaytu-engine_pkg_workspace_api.Tier'
        example: ENTERPRISE
      uri:
        example: https://app.kaytu.dev/kaytu
        type: string
      version:
        example: v0.45.4
        type: string
    type: object
  github_com_kaytu-io_kaytu-engine_pkg_workspace_api.WorkspaceStatus:
    enum:
    - PROVISIONED
    - PROVISIONING
    - PROVISIONING_FAILED
    - DELETING
    - DELETED
    - SUSPENDING
    - SUSPENDED
    type: string
    x-enum-varnames:
    - StatusProvisioned
    - StatusProvisioning
    - StatusProvisioningFailed
    - StatusDeleting
    - StatusDeleted
    - StatusSuspending
    - StatusSuspended
  source.AssetDiscoveryMethodType:
    enum:
    - scheduled
    type: string
    x-enum-varnames:
    - AssetDiscoveryMethodTypeScheduled
  source.ConnectorDirectionType:
    enum:
    - ingress
    - egress
    - both
    type: string
    x-enum-varnames:
    - ConnectorDirectionTypeIngress
    - ConnectorDirectionTypeEgress
    - ConnectorDirectionTypeBoth
  source.ConnectorStatus:
    enum:
    - enabled
    - disabled
    - coming_soon
    type: string
    x-enum-varnames:
    - ConnectorStatusEnabled
    - ConnectorStatusDisabled
    - ConnectorStatusComingSoon
  source.HealthStatus:
    enum:
    - ""
    - healthy
    - unhealthy
    type: string
    x-enum-varnames:
    - HealthStatusNil
    - HealthStatusHealthy
    - HealthStatusUnhealthy
  source.Type:
    enum:
    - ""
    - AWS
    - Azure
    type: string
    x-enum-varnames:
    - Nil
    - CloudAWS
    - CloudAzure
  types.ComplianceResult:
    enum:
    - ok
    - alarm
    - info
    - skip
    - error
    type: string
    x-enum-varnames:
    - ComplianceResultOK
    - ComplianceResultALARM
    - ComplianceResultINFO
    - ComplianceResultSKIP
    - ComplianceResultERROR
  types.ComplianceResultSummary:
    properties:
      alarmCount:
        example: 1
        type: integer
      errorCount:
        example: 1
        type: integer
      infoCount:
        example: 1
        type: integer
      okCount:
        example: 1
        type: integer
      skipCount:
        example: 1
        type: integer
    type: object
  types.Finding:
    properties:
      ID:
        description: Finding ID
        example: /subscriptions/123/resourceGroups/rg-1/providers/Microsoft.Compute/virtualMachines/vm-1-azure_cis_v140_7_5
        type: string
      benchmarkID:
        description: Benchmark ID
        example: azure_cis_v140
        type: string
      complianceJobID:
        description: Compliance job ID
        example: 1
        type: integer
      connectionID:
        description: Connection ID
        example: 8e0f8e7a-1b1c-4e6f-b7e4-9c6af9d2b1c8
        type: string
      connector:
        allOf:
        - $ref: '#/definitions/source.Type'
        description: Cloud provider
        example: Azure
      describedAt:
        description: Timestamp of the policy description
        example: 1589395200
        type: integer
      evaluatedAt:
        description: Timestamp of the policy evaluation
        example: 1589395200
        type: integer
      evaluator:
        description: Evaluator name
        example: steampipe-v0.5
        type: string
      policyID:
        description: Policy ID
        example: azure_cis_v140_7_5
        type: string
      reason:
        description: Reason for the policy evaluation result
        example: The VM is not using managed disks
        type: string
      resourceID:
        description: Resource ID
        example: /subscriptions/123/resourceGroups/rg-1/providers/Microsoft.Compute/virtualMachines/vm-1
        type: string
      resourceLocation:
        description: Resource location
        example: eastus
        type: string
      resourceName:
        description: Resource name
        example: vm-1
        type: string
      resourceType:
        description: Resource type
        example: Microsoft.Compute/virtualMachines
        type: string
      result:
        allOf:
        - $ref: '#/definitions/types.ComplianceResult'
        description: Compliance result
        example: alarm
      scheduleJobID:
        description: Schedule job ID
        example: 1
        type: integer
      severity:
        allOf:
        - $ref: '#/definitions/types.FindingSeverity'
        description: Compliance severity
        example: low
      stateActive:
        description: Whether the policy is active or not
        example: true
        type: boolean
    type: object
  types.FindingSeverity:
    enum:
    - none
    - low
    - medium
    - high
    - critical
    type: string
    x-enum-varnames:
    - FindingSeverityNone
    - FindingSeverityLow
    - FindingSeverityMedium
    - FindingSeverityHigh
    - FindingSeverityCritical
  types.PolicyStatus:
    enum:
    - passed
    - failed
    - unknown
    type: string
    x-enum-varnames:
    - PolicyStatusPASSED
    - PolicyStatusFAILED
    - PolicyStatusUNKNOWN
  types.SeverityResult:
    properties:
      criticalCount:
        example: 1
        type: integer
      highCount:
        example: 1
        type: integer
      lowCount:
        example: 1
        type: integer
      mediumCount:
        example: 1
        type: integer
      passedCount:
        example: 1
        type: integer
      unknownCount:
        example: 1
        type: integer
    type: object
host: dev-cluster.kaytu.io
info:
  contact: {}
  title: Kaytu Service API
  version: "1.0"
paths:
  /ai/api/v1/gpt/run:
    post:
      consumes:
      - application/json
      parameters:
      - description: Description of query for KaytuGPT
        in: body
        name: query
        required: true
        schema:
          type: string
      produces:
      - application/json
      responses:
        "200":
          description: OK
          schema:
            additionalProperties:
              items:
                type: string
              type: array
            type: object
      security:
      - BearerToken: []
      summary: Runs the query on KaytuGPT and returns the generated query
      tags:
      - resource
  /auth/api/v1/key/{id}/delete:
    delete:
      description: Deletes the specified workspace key by ID.
      parameters:
      - description: Key ID
        in: path
        name: id
        required: true
        type: string
      produces:
      - application/json
      responses:
        "200":
          description: OK
      security:
      - BearerToken: []
      summary: Delete Workspace Key
      tags:
      - keys
  /auth/api/v1/key/create:
    post:
      description: Creates workspace key for the defined role with the defined name
        in the workspace.
      parameters:
      - description: Request Body
        in: body
        name: request
        required: true
        schema:
          $ref: '#/definitions/github_com_kaytu-io_kaytu-engine_pkg_auth_api.CreateAPIKeyRequest'
      produces:
      - application/json
      responses:
        "200":
          description: OK
          schema:
            $ref: '#/definitions/github_com_kaytu-io_kaytu-engine_pkg_auth_api.CreateAPIKeyResponse'
        "406":
          description: Not Acceptable
          schema:
            $ref: '#/definitions/echo.HTTPError'
      security:
      - BearerToken: []
      summary: Create Workspace Key
      tags:
      - keys
  /auth/api/v1/keys:
    get:
      description: Gets list of all keys in the workspace.
      produces:
      - application/json
      responses:
        "200":
          description: OK
          schema:
            items:
              $ref: '#/definitions/github_com_kaytu-io_kaytu-engine_pkg_auth_api.WorkspaceApiKey'
            type: array
      security:
      - BearerToken: []
      summary: Get Workspace Keys
      tags:
      - keys
  /auth/api/v1/user/{userId}:
    get:
      description: Returns user details by specified user id.
      parameters:
      - description: User ID
        in: path
        name: userId
        required: true
        type: string
      produces:
      - application/json
      responses:
        "200":
          description: OK
          schema:
            $ref: '#/definitions/github_com_kaytu-io_kaytu-engine_pkg_auth_api.GetUserResponse'
      security:
      - BearerToken: []
      summary: Get User details
      tags:
      - users
  /auth/api/v1/user/invite:
    post:
      description: Sends an invitation to a user to join the workspace with a designated
        role.
      parameters:
      - description: Request Body
        in: body
        name: request
        required: true
        schema:
          $ref: '#/definitions/github_com_kaytu-io_kaytu-engine_pkg_auth_api.InviteRequest'
      produces:
      - application/json
      responses:
        "200":
          description: OK
      security:
      - BearerToken: []
      summary: Invite User
      tags:
      - users
  /auth/api/v1/user/role/binding:
    delete:
      description: Revokes a user's access to the workspace
      parameters:
      - description: User ID
        in: query
        name: userId
        required: true
        type: string
      produces:
      - application/json
      responses:
        "200":
          description: OK
      security:
      - BearerToken: []
      summary: Revoke User Access
      tags:
      - users
    put:
      description: Updates the role of a user in the workspace.
      parameters:
      - description: Request Body
        in: body
        name: request
        required: true
        schema:
          $ref: '#/definitions/github_com_kaytu-io_kaytu-engine_pkg_auth_api.PutRoleBindingRequest'
      produces:
      - application/json
      responses:
        "200":
          description: OK
      security:
      - BearerToken: []
      summary: Update User Role
      tags:
      - users
  /auth/api/v1/user/role/bindings:
    get:
      description: Retrieves the roles that the user who sent the request has in all
        workspaces they are a member of.
      produces:
      - application/json
      responses:
        "200":
          description: OK
          schema:
            $ref: '#/definitions/github_com_kaytu-io_kaytu-engine_pkg_auth_api.GetRoleBindingsResponse'
      security:
      - BearerToken: []
      summary: Get User Roles
      tags:
      - users
  /auth/api/v1/users:
    get:
      description: Retrieves a list of users who are members of the workspace.
      parameters:
      - description: Request Body
        in: body
        name: request
        schema:
          $ref: '#/definitions/github_com_kaytu-io_kaytu-engine_pkg_auth_api.GetUsersRequest'
      produces:
      - application/json
      responses:
        "200":
          description: OK
          schema:
            items:
              $ref: '#/definitions/github_com_kaytu-io_kaytu-engine_pkg_auth_api.GetUsersResponse'
            type: array
      security:
      - BearerToken: []
      summary: List Users
      tags:
      - users
  /auth/api/v1/workspace/role/bindings:
    get:
      description: Get all the RoleBindings of the workspace. RoleBinding defines
        the roles and actions a user can perform. There are currently three roles
        (admin, editor, viewer). The workspace path is based on the DNS such as (workspace1.app.kaytu.io)
      produces:
      - application/json
      responses:
        "200":
          description: OK
          schema:
            items:
              $ref: '#/definitions/github_com_kaytu-io_kaytu-engine_pkg_auth_api.WorkspaceRoleBinding'
            type: array
      security:
      - BearerToken: []
      summary: Workspace user roleBindings.
      tags:
      - users
  /compliance/api/v1/assignments/{benchmark_id}/connection:
    delete:
      consumes:
      - application/json
      description: Delete benchmark assignment with source id and benchmark id
      parameters:
      - description: Benchmark ID
        in: path
        name: benchmark_id
        required: true
        type: string
<<<<<<< HEAD
      - description: Connection ID or 'all' for everything
        in: query
        name: connection_id
        type: string
      - description: 'Connection Group '
        in: query
        name: connection_group
        type: string
=======
      - collectionFormat: csv
        description: Connection ID or 'all' for everything
        in: query
        items:
          type: string
        name: connectionId
        type: array
      - collectionFormat: csv
        description: 'Connection Group '
        in: query
        items:
          type: string
        name: connectionGroup
        type: array
>>>>>>> fe864379
      produces:
      - application/json
      responses:
        "200":
          description: OK
      security:
      - BearerToken: []
      summary: Delete benchmark assignment
      tags:
      - benchmarks_assignment
    post:
      consumes:
      - application/json
      description: Creating a benchmark assignment for a connection.
      parameters:
      - description: Benchmark ID
        in: path
        name: benchmark_id
        required: true
        type: string
<<<<<<< HEAD
      - description: Connection ID or 'all' for everything
        in: query
        name: connection_id
        type: string
      - description: 'Connection group '
        in: query
        name: connection_group
        type: string
=======
      - collectionFormat: csv
        description: Connection ID or 'all' for everything
        in: query
        items:
          type: string
        name: connectionId
        type: array
      - collectionFormat: csv
        description: 'Connection group '
        in: query
        items:
          type: string
        name: connectionGroup
        type: array
>>>>>>> fe864379
      produces:
      - application/json
      responses:
        "200":
          description: OK
          schema:
            items:
              $ref: '#/definitions/github_com_kaytu-io_kaytu-engine_pkg_compliance_api.BenchmarkAssignment'
            type: array
      security:
      - BearerToken: []
      summary: Create benchmark assignment
      tags:
      - benchmarks_assignment
  /compliance/api/v1/assignments/benchmark/{benchmark_id}:
    get:
      consumes:
      - application/json
      description: Retrieving all benchmark assigned sources with benchmark id
      parameters:
      - description: Benchmark ID
        in: path
        name: benchmark_id
        required: true
        type: string
      produces:
      - application/json
      responses:
        "200":
          description: OK
          schema:
            items:
              $ref: '#/definitions/github_com_kaytu-io_kaytu-engine_pkg_compliance_api.BenchmarkAssignedSource'
            type: array
      security:
      - BearerToken: []
      summary: Get benchmark assigned sources
      tags:
      - benchmarks_assignment
  /compliance/api/v1/benchmarks/{benchmark_id}/summary:
    get:
      consumes:
      - application/json
      description: Retrieving a summary of a benchmark and its associated checks and
        results.
      parameters:
      - description: Benchmark ID
        in: path
        name: benchmark_id
        required: true
        type: string
      - collectionFormat: csv
        description: Connection IDs to filter by
        in: query
        items:
          type: string
        name: connectionId
        type: array
      - collectionFormat: csv
        description: 'Connection groups to filter by '
        in: query
        items:
          type: string
        name: connectionGroup
        type: array
      - collectionFormat: csv
        description: Connector type to filter by
        in: query
        items:
          enum:
          - ""
          - AWS
          - Azure
          type: string
        name: connector
        type: array
      - description: timestamp for values in epoch seconds
        in: query
        name: timeAt
        type: integer
      produces:
      - application/json
      responses:
        "200":
          description: OK
          schema:
            $ref: '#/definitions/github_com_kaytu-io_kaytu-engine_pkg_compliance_api.BenchmarkEvaluationSummary'
      security:
      - BearerToken: []
      summary: Get benchmark summary
      tags:
      - compliance
  /compliance/api/v1/benchmarks/{benchmark_id}/tree:
    get:
      consumes:
      - application/json
      description: Retrieving the benchmark tree, including all of its child benchmarks.
      parameters:
      - description: Benchmark ID
        in: path
        name: benchmark_id
        required: true
        type: string
      produces:
      - application/json
      responses:
        "200":
          description: OK
          schema:
            $ref: '#/definitions/github_com_kaytu-io_kaytu-engine_pkg_compliance_api.BenchmarkTree'
      security:
      - BearerToken: []
      summary: Get benchmark tree
      tags:
      - compliance
  /compliance/api/v1/benchmarks/{benchmark_id}/trend:
    get:
      consumes:
      - application/json
      description: Retrieving a trend of a benchmark result and checks.
      parameters:
      - description: Benchmark ID
        in: path
        name: benchmark_id
        required: true
        type: string
      - collectionFormat: csv
        description: Connection IDs to filter by
        in: query
        items:
          type: string
        name: connectionId
        type: array
      - collectionFormat: csv
        description: 'Connection groups to filter by '
        in: query
        items:
          type: string
        name: connectionGroup
        type: array
      - collectionFormat: csv
        description: Connector type to filter by
        in: query
        items:
          enum:
          - ""
          - AWS
          - Azure
          type: string
        name: connector
        type: array
      - description: timestamp for start of the chart in epoch seconds
        in: query
        name: startTime
        type: integer
      - description: timestamp for end of the chart in epoch seconds
        in: query
        name: endTime
        type: integer
      produces:
      - application/json
      responses:
        "200":
          description: OK
          schema:
            items:
              $ref: '#/definitions/github_com_kaytu-io_kaytu-engine_pkg_compliance_api.BenchmarkTrendDatapoint'
            type: array
      security:
      - BearerToken: []
      summary: Get benchmark trend
      tags:
      - compliance
  /compliance/api/v1/benchmarks/summary:
    get:
      consumes:
      - application/json
      description: Retrieving a summary of all benchmarks and their associated checks
        and results within a specified time interval.
      parameters:
      - collectionFormat: csv
        description: Connection IDs to filter by
        in: query
        items:
          type: string
        name: connectionId
        type: array
      - collectionFormat: csv
        description: 'Connection groups to filter by '
        in: query
        items:
          type: string
        name: connectionGroup
        type: array
      - collectionFormat: csv
        description: Connector type to filter by
        in: query
        items:
          enum:
          - ""
          - AWS
          - Azure
          type: string
        name: connector
        type: array
      - description: timestamp for values in epoch seconds
        in: query
        name: timeAt
        type: integer
      produces:
      - application/json
      responses:
        "200":
          description: OK
          schema:
            $ref: '#/definitions/github_com_kaytu-io_kaytu-engine_pkg_compliance_api.GetBenchmarksSummaryResponse'
      security:
      - BearerToken: []
      summary: List benchmarks summaries
      tags:
      - compliance
  /compliance/api/v1/findings:
    post:
      consumes:
      - application/json
      description: Retrieving all compliance run findings with respect to filters.
      parameters:
      - description: Request Body
        in: body
        name: request
        required: true
        schema:
          $ref: '#/definitions/github_com_kaytu-io_kaytu-engine_pkg_compliance_api.GetFindingsRequest'
      produces:
      - application/json
      responses:
        "200":
          description: OK
          schema:
            $ref: '#/definitions/github_com_kaytu-io_kaytu-engine_pkg_compliance_api.GetFindingsResponse'
      security:
      - BearerToken: []
      summary: Get findings
      tags:
      - compliance
  /compliance/api/v1/findings/{benchmarkId}/{field}/top/{count}:
    get:
      consumes:
      - application/json
      description: Retrieving the top field by finding count.
      parameters:
      - description: BenchmarkID
        in: path
        name: benchmarkId
        required: true
        type: string
      - description: Field
        enum:
        - resourceType
        - connectionID
        - resourceID
        - service
        in: path
        name: field
        required: true
        type: string
      - description: Count
        in: path
        name: count
        required: true
        type: integer
      - collectionFormat: csv
        description: Connection IDs to filter by
        in: query
        items:
          type: string
        name: connectionId
        type: array
      - collectionFormat: csv
        description: 'Connection groups to filter by '
        in: query
        items:
          type: string
        name: connectionGroup
        type: array
      - collectionFormat: csv
        description: Connector type to filter by
        in: query
        items:
          enum:
          - ""
          - AWS
          - Azure
          type: string
        name: connector
        type: array
      - collectionFormat: csv
        description: Severities to filter by
        in: query
        items:
          enum:
          - none
          - low
          - medium
          - high
          - critical
          type: string
        name: severities
        type: array
      produces:
      - application/json
      responses:
        "200":
          description: OK
          schema:
            $ref: '#/definitions/github_com_kaytu-io_kaytu-engine_pkg_compliance_api.GetTopFieldResponse'
      security:
      - BearerToken: []
      summary: Get top field by finding count
      tags:
      - compliance
  /compliance/api/v1/insight:
    get:
      description: |-
        Retrieving list of insights based on specified filters. Provides details of insights, including results during the specified time period for the specified connection.
        Returns "all:provider" job results if connectionId is not defined.
      parameters:
      - collectionFormat: csv
        description: Key-Value tags in key=value format to filter by
        in: query
        items:
          type: string
        name: tag
        type: array
      - collectionFormat: csv
        description: filter insights by connector
        in: query
        items:
          enum:
          - ""
          - AWS
          - Azure
          type: string
        name: connector
        type: array
      - collectionFormat: csv
        description: filter the result by source id
        in: query
        items:
          type: string
        name: connectionId
        type: array
      - collectionFormat: csv
        description: 'filter the result by connection group '
        in: query
        items:
          type: string
        name: connectionGroup
        type: array
      - description: unix seconds for the start time of the trend
        in: query
        name: startTime
        type: integer
      - description: unix seconds for the end time of the trend
        in: query
        name: endTime
        type: integer
      produces:
      - application/json
      responses:
        "200":
          description: OK
          schema:
            items:
              $ref: '#/definitions/github_com_kaytu-io_kaytu-engine_pkg_compliance_api.Insight'
            type: array
      security:
      - BearerToken: []
      summary: List insights
      tags:
      - insights
  /compliance/api/v1/insight/{insightId}:
    get:
      description: |-
        Retrieving the specified insight with ID. Provides details of the insight, including results during the specified time period for the specified connection.
        Returns "all:provider" job results if connectionId is not defined.
      parameters:
      - description: Insight ID
        in: path
        name: insightId
        required: true
        type: string
      - collectionFormat: csv
        description: filter the result by source id
        in: query
        items:
          type: string
        name: connectionId
        type: array
      - collectionFormat: csv
        description: filter the result by connection group
        in: query
        items:
          type: string
        name: connectionGroup
        type: array
      - description: unix seconds for the start time of the trend
        in: query
        name: startTime
        type: integer
      - description: unix seconds for the end time of the trend
        in: query
        name: endTime
        type: integer
      produces:
      - application/json
      responses:
        "200":
          description: OK
          schema:
            $ref: '#/definitions/github_com_kaytu-io_kaytu-engine_pkg_compliance_api.Insight'
      security:
      - BearerToken: []
      summary: Get insight
      tags:
      - insights
  /compliance/api/v1/insight/{insightId}/trend:
    get:
      description: |-
        Retrieving insight results datapoints for a specified connection during a specified time period.
        Returns "all:provider" job results if connectionId is not defined.
      parameters:
      - description: Insight ID
        in: path
        name: insightId
        required: true
        type: string
      - collectionFormat: csv
        description: filter the result by source id
        in: query
        items:
          type: string
        name: connectionId
        type: array
      - collectionFormat: csv
        description: filter the result by connection group
        in: query
        items:
          type: string
        name: connectionGroup
        type: array
      - description: unix seconds for the start time of the trend
        in: query
        name: startTime
        type: integer
      - description: unix seconds for the end time of the trend
        in: query
        name: endTime
        type: integer
      - description: number of datapoints to return
        in: query
        name: datapointCount
        type: integer
      produces:
      - application/json
      responses:
        "200":
          description: OK
          schema:
            items:
              $ref: '#/definitions/github_com_kaytu-io_kaytu-engine_pkg_compliance_api.InsightTrendDatapoint'
            type: array
      security:
      - BearerToken: []
      summary: Get insight trend
      tags:
      - insights
  /compliance/api/v1/insight/group:
    get:
      consumes:
      - application/json
      description: |-
        Retrieving list of insight groups based on specified filters. The API provides details of insights, including results during the specified time period for the specified connection.
        Returns "all:provider" job results if connectionId is not defined.
      parameters:
      - collectionFormat: csv
        description: Key-Value tags in key=value format to filter by
        in: query
        items:
          type: string
        name: tag
        type: array
      - collectionFormat: csv
        description: filter insights by connector
        in: query
        items:
          enum:
          - ""
          - AWS
          - Azure
          type: string
        name: connector
        type: array
      - collectionFormat: csv
        description: filter the result by source id
        in: query
        items:
          type: string
        name: connectionId
        type: array
      - collectionFormat: csv
        description: filter the result by connection group
        in: query
        items:
          type: string
        name: connectionGroup
        type: array
      - description: unix seconds for the start time of the trend
        in: query
        name: startTime
        type: integer
      - description: unix seconds for the end time of the trend
        in: query
        name: endTime
        type: integer
      produces:
      - application/json
      responses:
        "200":
          description: OK
          schema:
            items:
              $ref: '#/definitions/github_com_kaytu-io_kaytu-engine_pkg_compliance_api.InsightGroup'
            type: array
      security:
      - BearerToken: []
      summary: List insight groups
      tags:
      - insights
  /compliance/api/v1/metadata/insight/{insightId}:
    get:
      description: Retrieving insight metadata by id
      parameters:
      - description: Insight ID
        in: path
        name: insightId
        required: true
        type: string
      produces:
      - application/json
      responses:
        "200":
          description: OK
          schema:
            $ref: '#/definitions/github_com_kaytu-io_kaytu-engine_pkg_compliance_api.Insight'
      security:
      - BearerToken: []
      summary: Get insight metadata
      tags:
      - insights
  /compliance/api/v1/metadata/tag/insight:
    get:
      consumes:
      - application/json
      description: Retrieving a list of insights tag keys with their possible values.
      produces:
      - application/json
      responses:
        "200":
          description: OK
          schema:
            additionalProperties:
              items:
                type: string
              type: array
            type: object
      security:
      - BearerToken: []
      summary: List insights tag keys
      tags:
      - insights
  /compliance/api/v1/queries/sync:
    get:
      consumes:
      - application/json
      description: Syncs queries with the git backend.
      produces:
      - application/json
      responses:
        "200":
          description: OK
      security:
      - BearerToken: []
      summary: Sync queries
      tags:
      - compliance
  /inventory/api/v1/query:
    get:
      description: Retrieving list of smart queries by specified filters
      parameters:
      - description: Request Body
        in: body
        name: request
        required: true
        schema:
          $ref: '#/definitions/github_com_kaytu-io_kaytu-engine_pkg_inventory_api.ListQueryRequest'
      produces:
      - application/json
      responses:
        "200":
          description: OK
          schema:
            items:
              $ref: '#/definitions/github_com_kaytu-io_kaytu-engine_pkg_inventory_api.SmartQueryItem'
            type: array
      security:
      - BearerToken: []
      summary: List smart queries
      tags:
      - smart_query
  /inventory/api/v1/query/run:
    post:
      description: Run provided smart query and returns the result.
      parameters:
      - description: Request Body
        in: body
        name: request
        required: true
        schema:
          $ref: '#/definitions/github_com_kaytu-io_kaytu-engine_pkg_inventory_api.RunQueryRequest'
      - description: Accept header
        enum:
        - application/json
        - text/csv
        in: header
        name: accept
        required: true
        type: string
      produces:
      - application/json
      responses:
        "200":
          description: OK
          schema:
            $ref: '#/definitions/github_com_kaytu-io_kaytu-engine_pkg_inventory_api.RunQueryResponse'
      security:
      - BearerToken: []
      summary: Run query
      tags:
      - smart_query
  /inventory/api/v1/query/run/history:
    get:
      description: List queries which have been run recently
      produces:
      - application/json
      responses:
        "200":
          description: OK
          schema:
            items:
              $ref: '#/definitions/github_com_kaytu-io_kaytu-engine_pkg_inventory_api.SmartQueryHistory'
            type: array
      security:
      - BearerToken: []
      summary: List recently ran queries
      tags:
      - smart_query
  /inventory/api/v2/analytics/categories:
    get:
      consumes:
      - application/json
      description: Retrieving list of categories for analytics
      parameters:
      - description: 'Metric type, default: assets'
        enum:
        - assets
        - spend
        in: query
        name: metricType
        type: string
      produces:
      - application/json
      responses:
        "200":
          description: OK
          schema:
            $ref: '#/definitions/github_com_kaytu-io_kaytu-engine_pkg_inventory_api.AnalyticsCategoriesResponse'
      security:
      - BearerToken: []
      summary: List Analytics categories
      tags:
      - analytics
  /inventory/api/v2/analytics/composition/{key}:
    get:
      consumes:
      - application/json
      description: Retrieving tag values with the most resources for the given key.
      parameters:
      - description: Tag key
        in: path
        name: key
        required: true
        type: string
      - description: 'Metric type, default: assets'
        enum:
        - assets
        - spend
        in: query
        name: metricType
        type: string
      - description: How many top values to return default is 5
        in: query
        name: top
        required: true
        type: integer
      - collectionFormat: csv
        description: Connector types to filter by
        in: query
        items:
          enum:
          - ""
          - AWS
          - Azure
          type: string
        name: connector
        type: array
      - collectionFormat: csv
        description: Connection IDs to filter by - mutually exclusive with connectionGroup
        in: query
        items:
          type: string
        name: connectionId
        type: array
      - description: Connection group to filter by - mutually exclusive with connectionId
        in: query
        name: connectionGroup
        type: string
      - description: timestamp for resource count in epoch seconds
        in: query
        name: endTime
        type: integer
      - description: timestamp for resource count change comparison in epoch seconds
        in: query
        name: startTime
        type: integer
      produces:
      - application/json
      responses:
        "200":
          description: OK
          schema:
            $ref: '#/definitions/github_com_kaytu-io_kaytu-engine_pkg_inventory_api.ListResourceTypeCompositionResponse'
      security:
      - BearerToken: []
      summary: List analytics composition
      tags:
      - analytics
  /inventory/api/v2/analytics/metric:
    get:
      consumes:
      - application/json
      description: Retrieving list of analytics with metrics of each type based on
        the given input filters.
      parameters:
      - collectionFormat: csv
        description: Key-Value tags in key=value format to filter by
        in: query
        items:
          type: string
        name: tag
        type: array
      - description: 'Metric type, default: assets'
        enum:
        - assets
        - spend
        in: query
        name: metricType
        type: string
      - collectionFormat: csv
        description: Connector type to filter by
        in: query
        items:
          enum:
          - ""
          - AWS
          - Azure
          type: string
        name: connector
        type: array
      - collectionFormat: csv
        description: Connection IDs to filter by - mutually exclusive with connectionGroup
        in: query
        items:
          type: string
        name: connectionId
        type: array
      - description: Connection group to filter by - mutually exclusive with connectionId
        in: query
        name: connectionGroup
        type: string
      - collectionFormat: csv
        description: Metric IDs
        in: query
        items:
          type: string
        name: metricIDs
        type: array
      - description: timestamp for resource count in epoch seconds
        in: query
        name: endTime
        type: integer
      - description: timestamp for resource count change comparison in epoch seconds
        in: query
        name: startTime
        type: integer
      - description: Minimum number of resources with this tag value, default 1
        in: query
        name: minCount
        type: integer
      - description: Sort by field - default is count
        enum:
        - name
        - count
        - growth
        - growth_rate
        in: query
        name: sortBy
        type: string
      - description: page size - default is 20
        in: query
        name: pageSize
        type: integer
      - description: page number - default is 1
        in: query
        name: pageNumber
        type: integer
      produces:
      - application/json
      responses:
        "200":
          description: OK
          schema:
            $ref: '#/definitions/github_com_kaytu-io_kaytu-engine_pkg_inventory_api.ListMetricsResponse'
      security:
      - BearerToken: []
      summary: List analytics metrics
      tags:
      - analytics
  /inventory/api/v2/analytics/metrics/list:
    get:
      consumes:
      - application/json
      description: Returns list of metrics
      parameters:
      - collectionFormat: csv
        description: Connector type to filter by
        in: query
        items:
          enum:
          - ""
          - AWS
          - Azure
          type: string
        name: connector
        type: array
      - description: 'Metric type, default: assets'
        enum:
        - assets
        - spend
        in: query
        name: metricType
        type: string
      produces:
      - application/json
      responses:
        "200":
          description: OK
          schema:
            items:
              $ref: '#/definitions/github_com_kaytu-io_kaytu-engine_pkg_inventory_api.AnalyticsMetric'
            type: array
      security:
      - BearerToken: []
      summary: List metrics
      tags:
      - analytics
  /inventory/api/v2/analytics/regions/summary:
    get:
      consumes:
      - application/json
      description: Retrieving list of regions analytics summary
      parameters:
      - collectionFormat: csv
        description: Connector type to filter by
        in: query
        items:
          enum:
          - ""
          - AWS
          - Azure
          type: string
        name: connector
        type: array
      - collectionFormat: csv
        description: Connection IDs to filter by - mutually exclusive with connectionGroup
        in: query
        items:
          type: string
        name: connectionId
        type: array
      - description: Connection group to filter by - mutually exclusive with connectionId
        in: query
        name: connectionGroup
        type: string
      - description: start time in unix seconds - default is now
        in: query
        name: startTime
        type: integer
      - description: end time in unix seconds - default is one week ago
        in: query
        name: endTime
        type: integer
      - description: column to sort by - default is resource_count
        enum:
        - resource_count
        - growth
        - growth_rate
        in: query
        name: sortBy
        type: string
      - description: page size - default is 20
        in: query
        name: pageSize
        type: integer
      - description: page number - default is 1
        in: query
        name: pageNumber
        type: integer
      produces:
      - application/json
      responses:
        "200":
          description: OK
          schema:
            $ref: '#/definitions/github_com_kaytu-io_kaytu-engine_pkg_inventory_api.RegionsResourceCountResponse'
      security:
      - BearerToken: []
      summary: List Regions Summary
      tags:
      - analytics
  /inventory/api/v2/analytics/spend/composition:
    get:
      consumes:
      - application/json
      description: Retrieving the cost composition with respect to specified filters.
        Retrieving information such as the total cost for the given time range, and
        the top services by cost.
      parameters:
      - collectionFormat: csv
        description: Connector type to filter by
        in: query
        items:
          enum:
          - ""
          - AWS
          - Azure
          type: string
        name: connector
        type: array
      - collectionFormat: csv
        description: Connection IDs to filter by - mutually exclusive with connectionGroup
        in: query
        items:
          type: string
        name: connectionId
        type: array
      - description: Connection group to filter by - mutually exclusive with connectionId
        in: query
        name: connectionGroup
        type: string
      - description: How many top values to return default is 5
        in: query
        name: top
        type: integer
      - description: timestamp for start in epoch seconds
        in: query
        name: startTime
        type: integer
      - description: timestamp for end in epoch seconds
        in: query
        name: endTime
        type: integer
      produces:
      - application/json
      responses:
        "200":
          description: OK
          schema:
            $ref: '#/definitions/github_com_kaytu-io_kaytu-engine_pkg_inventory_api.ListCostCompositionResponse'
      security:
      - BearerToken: []
      summary: List cost composition
      tags:
      - analytics
  /inventory/api/v2/analytics/spend/metric:
    get:
      consumes:
      - application/json
      description: Retrieving cost metrics with respect to specified filters. The
        API returns information such as the total cost and costs per each service
        based on the specified filters.
      parameters:
      - collectionFormat: csv
        description: Connector type to filter by
        in: query
        items:
          enum:
          - ""
          - AWS
          - Azure
          type: string
        name: connector
        type: array
      - collectionFormat: csv
        description: Connection IDs to filter by - mutually exclusive with connectionGroup
        in: query
        items:
          type: string
        name: connectionId
        type: array
      - description: Connection group to filter by - mutually exclusive with connectionId
        in: query
        name: connectionGroup
        type: string
      - description: timestamp for start in epoch seconds
        in: query
        name: startTime
        type: integer
      - description: timestamp for end in epoch seconds
        in: query
        name: endTime
        type: integer
      - description: Sort by field - default is cost
        enum:
        - dimension
        - cost
        - growth
        - growth_rate
        in: query
        name: sortBy
        type: string
      - description: page size - default is 20
        in: query
        name: pageSize
        type: integer
      - description: page number - default is 1
        in: query
        name: pageNumber
        type: integer
      produces:
      - application/json
      responses:
        "200":
          description: OK
          schema:
            $ref: '#/definitions/github_com_kaytu-io_kaytu-engine_pkg_inventory_api.ListCostMetricsResponse'
      security:
      - BearerToken: []
      summary: List spend metrics
      tags:
      - analytics
  /inventory/api/v2/analytics/spend/metrics/trend:
    get:
      consumes:
      - application/json
      description: Retrieving a list of costs over the course of the specified time
        frame based on the given input filters. If startTime and endTime are empty,
        the API returns the last month trend.
      parameters:
      - collectionFormat: csv
        description: Connector type to filter by
        in: query
        items:
          enum:
          - ""
          - AWS
          - Azure
          type: string
        name: connector
        type: array
      - collectionFormat: csv
        description: Connection IDs to filter by - mutually exclusive with connectionGroup
        in: query
        items:
          type: string
        name: connectionId
        type: array
      - collectionFormat: csv
        description: Metrics IDs
        in: query
        items:
          type: string
        name: metricIds
        type: array
      - description: Connection group to filter by - mutually exclusive with connectionId
        in: query
        name: connectionGroup
        type: string
      - description: timestamp for start in epoch seconds
        in: query
        name: startTime
        type: integer
      - description: timestamp for end in epoch seconds
        in: query
        name: endTime
        type: integer
      - description: Granularity of the table, default is daily
        enum:
        - monthly
        - daily
        - yearly
        in: query
        name: granularity
        type: string
      produces:
      - application/json
      responses:
        "200":
          description: OK
          schema:
            items:
              $ref: '#/definitions/github_com_kaytu-io_kaytu-engine_pkg_inventory_api.ListServicesCostTrendDatapoint'
            type: array
      security:
      - BearerToken: []
      summary: Get Cost Trend
      tags:
      - analytics
  /inventory/api/v2/analytics/spend/table:
    get:
      consumes:
      - application/json
      description: Returns spend table with respect to the dimension and granularity
      parameters:
      - description: timestamp for start in epoch seconds
        in: query
        name: startTime
        type: integer
      - description: timestamp for end in epoch seconds
        in: query
        name: endTime
        type: integer
      - description: Granularity of the table, default is daily
        enum:
        - monthly
        - daily
        - yearly
        in: query
        name: granularity
        type: string
      - description: Dimension of the table, default is metric
        enum:
        - connection
        - metric
        in: query
        name: dimension
        type: string
      - collectionFormat: csv
        description: Connection IDs to filter by - mutually exclusive with connectionGroup
        in: query
        items:
          type: string
        name: connectionId
        type: array
      - collectionFormat: csv
        description: Metrics IDs
        in: query
        items:
          type: string
        name: metricIds
        type: array
      produces:
      - application/json
      responses:
        "200":
          description: OK
          schema:
            items:
              $ref: '#/definitions/github_com_kaytu-io_kaytu-engine_pkg_inventory_api.SpendTableRow'
            type: array
      security:
      - BearerToken: []
      summary: Get Spend Trend
      tags:
      - analytics
  /inventory/api/v2/analytics/spend/trend:
    get:
      consumes:
      - application/json
      description: Retrieving a list of costs over the course of the specified time
        frame based on the given input filters. If startTime and endTime are empty,
        the API returns the last month trend.
      parameters:
      - collectionFormat: csv
        description: Connector type to filter by
        in: query
        items:
          enum:
          - ""
          - AWS
          - Azure
          type: string
        name: connector
        type: array
      - collectionFormat: csv
        description: Connection IDs to filter by - mutually exclusive with connectionGroup
        in: query
        items:
          type: string
        name: connectionId
        type: array
      - collectionFormat: csv
        description: Metrics IDs
        in: query
        items:
          type: string
        name: metricIds
        type: array
      - description: Connection group to filter by - mutually exclusive with connectionId
        in: query
        name: connectionGroup
        type: string
      - description: timestamp for start in epoch seconds
        in: query
        name: startTime
        type: integer
      - description: timestamp for end in epoch seconds
        in: query
        name: endTime
        type: integer
      - description: Granularity of the table, default is daily
        enum:
        - monthly
        - daily
        - yearly
        in: query
        name: granularity
        type: string
      produces:
      - application/json
      responses:
        "200":
          description: OK
          schema:
            items:
              $ref: '#/definitions/github_com_kaytu-io_kaytu-engine_pkg_inventory_api.CostTrendDatapoint'
            type: array
      security:
      - BearerToken: []
      summary: Get Cost Trend
      tags:
      - analytics
  /inventory/api/v2/analytics/table:
    get:
      consumes:
      - application/json
      description: Returns asset table with respect to the dimension and granularity
      parameters:
      - description: timestamp for start in epoch seconds
        in: query
        name: startTime
        type: integer
      - description: timestamp for end in epoch seconds
        in: query
        name: endTime
        type: integer
      - description: Granularity of the table, default is daily
        enum:
        - monthly
        - daily
        - yearly
        in: query
        name: granularity
        type: string
      - description: Dimension of the table, default is metric
        enum:
        - connection
        - metric
        in: query
        name: dimension
        type: string
      produces:
      - application/json
      responses:
        "200":
          description: OK
          schema:
            items:
              $ref: '#/definitions/github_com_kaytu-io_kaytu-engine_pkg_inventory_api.AssetTableRow'
            type: array
      security:
      - BearerToken: []
      summary: Get Assets Table
      tags:
      - analytics
  /inventory/api/v2/analytics/tag:
    get:
      consumes:
      - application/json
      description: Retrieving a list of tag keys with their possible values for all
        analytic metrics.
      parameters:
      - collectionFormat: csv
        description: Connector type to filter by
        in: query
        items:
          type: string
        name: connector
        type: array
      - collectionFormat: csv
        description: Connection IDs to filter by - mutually exclusive with connectionGroup
        in: query
        items:
          type: string
        name: connectionId
        type: array
      - description: Connection group to filter by - mutually exclusive with connectionId
        in: query
        name: connectionGroup
        type: string
      - description: Minimum number of resources/spend with this tag value, default
          1
        in: query
        name: minCount
        type: integer
      - description: Start time in unix timestamp format, default now - 1 month
        in: query
        name: startTime
        type: integer
      - description: End time in unix timestamp format, default now
        in: query
        name: endTime
        type: integer
      - description: 'Metric type, default: assets'
        enum:
        - assets
        - spend
        in: query
        name: metricType
        type: string
      produces:
      - application/json
      responses:
        "200":
          description: OK
          schema:
            additionalProperties:
              items:
                type: string
              type: array
            type: object
      security:
      - BearerToken: []
      summary: List analytics tags
      tags:
      - analytics
  /inventory/api/v2/analytics/trend:
    get:
      consumes:
      - application/json
      description: Retrieving a list of resource counts over the course of the specified
        time frame based on the given input filters
      parameters:
      - collectionFormat: csv
        description: Key-Value tags in key=value format to filter by
        in: query
        items:
          type: string
        name: tag
        type: array
      - description: 'Metric type, default: assets'
        enum:
        - assets
        - spend
        in: query
        name: metricType
        type: string
      - collectionFormat: csv
        description: Metric IDs to filter by
        in: query
        items:
          type: string
        name: ids
        type: array
      - collectionFormat: csv
        description: Connector type to filter by
        in: query
        items:
          enum:
          - ""
          - AWS
          - Azure
          type: string
        name: connector
        type: array
      - collectionFormat: csv
        description: Connection IDs to filter by - mutually exclusive with connectionGroup
        in: query
        items:
          type: string
        name: connectionId
        type: array
      - description: Connection group to filter by - mutually exclusive with connectionId
        in: query
        name: connectionGroup
        type: string
      - description: timestamp for start in epoch seconds
        in: query
        name: startTime
        type: integer
      - description: timestamp for end in epoch seconds
        in: query
        name: endTime
        type: integer
      - description: maximum number of datapoints to return, default is 30
        in: query
        name: datapointCount
        type: string
      produces:
      - application/json
      responses:
        "200":
          description: OK
          schema:
            items:
              $ref: '#/definitions/github_com_kaytu-io_kaytu-engine_pkg_inventory_api.ResourceTypeTrendDatapoint'
            type: array
      security:
      - BearerToken: []
      summary: Get metric trend
      tags:
      - analytics
  /inventory/api/v2/resources/metric/{resourceType}:
    get:
      consumes:
      - application/json
      description: Retrieving metrics for a specific resource type.
      parameters:
      - collectionFormat: csv
        description: Connection IDs to filter by - mutually exclusive with connectionGroup
        in: query
        items:
          type: string
        name: connectionId
        type: array
      - description: Connection group to filter by - mutually exclusive with connectionId
        in: query
        name: connectionGroup
        type: string
      - description: timestamp for resource count in epoch seconds
        in: query
        name: endTime
        type: integer
      - description: timestamp for resource count change comparison in epoch seconds
        in: query
        name: startTime
        type: integer
      - description: ResourceType
        in: path
        name: resourceType
        required: true
        type: string
      produces:
      - application/json
      responses:
        "200":
          description: OK
          schema:
            $ref: '#/definitions/github_com_kaytu-io_kaytu-engine_pkg_inventory_api.ResourceType'
      security:
      - BearerToken: []
      summary: List resource-type metrics
      tags:
      - resource
  /metadata/api/v1/filter:
    get:
      produces:
      - application/json
      responses:
        "200":
          description: OK
          schema:
            items:
              $ref: '#/definitions/github_com_kaytu-io_kaytu-engine_pkg_metadata_models.Filter'
            type: array
      security:
      - BearerToken: []
      summary: list filters
      tags:
      - metadata
    post:
      parameters:
      - description: Request Body
        in: body
        name: req
        required: true
        schema:
          $ref: '#/definitions/github_com_kaytu-io_kaytu-engine_pkg_metadata_models.Filter'
      produces:
      - application/json
      responses:
        "200":
          description: OK
      security:
      - BearerToken: []
      summary: add filter
      tags:
      - metadata
  /metadata/api/v1/metadata:
    post:
      description: Sets the config metadata for the given key
      parameters:
      - description: Request Body
        in: body
        name: req
        required: true
        schema:
          $ref: '#/definitions/github_com_kaytu-io_kaytu-engine_pkg_metadata_api.SetConfigMetadataRequest'
      produces:
      - application/json
      responses:
        "200":
          description: OK
      security:
      - BearerToken: []
      summary: Set key metadata
      tags:
      - metadata
  /metadata/api/v1/metadata/{key}:
    get:
      description: Returns the config metadata for the given key
      parameters:
      - description: Key
        in: path
        name: key
        required: true
        type: string
      produces:
      - application/json
      responses:
        "200":
          description: OK
          schema:
            $ref: '#/definitions/github_com_kaytu-io_kaytu-engine_pkg_metadata_models.ConfigMetadata'
      security:
      - BearerToken: []
      summary: Get key metadata
      tags:
      - metadata
  /onboard/api/v1/catalog/metrics:
    get:
      description: Retrieving the list of metrics for catalog page.
      parameters:
      - collectionFormat: csv
        description: Connector
        in: query
        items:
          enum:
          - ""
          - AWS
          - Azure
          type: string
        name: connector
        type: array
      produces:
      - application/json
      responses:
        "200":
          description: OK
          schema:
            $ref: '#/definitions/github_com_kaytu-io_kaytu-engine_pkg_onboard_api.CatalogMetrics'
      security:
      - BearerToken: []
      summary: List catalog metrics
      tags:
      - onboard
  /onboard/api/v1/connection-groups:
    get:
      consumes:
      - application/json
      description: Retrieving a list of connection groups
      parameters:
      - default: false
        description: Populate connections
        in: query
        name: populateConnections
        type: boolean
      produces:
      - application/json
      responses:
        "200":
          description: OK
          schema:
            items:
              $ref: '#/definitions/github_com_kaytu-io_kaytu-engine_pkg_onboard_api.ConnectionGroup'
            type: array
      security:
      - BearerToken: []
      summary: List connection groups
      tags:
      - connection-groups
  /onboard/api/v1/connection-groups/{connectionGroupName}:
    get:
      consumes:
      - application/json
      description: Retrieving a connection group
      parameters:
      - default: false
        description: Populate connections
        in: query
        name: populateConnections
        type: boolean
      - description: ConnectionGroupName
        in: path
        name: connectionGroupName
        required: true
        type: string
      produces:
      - application/json
      responses:
        "200":
          description: OK
          schema:
            $ref: '#/definitions/github_com_kaytu-io_kaytu-engine_pkg_onboard_api.ConnectionGroup'
      security:
      - BearerToken: []
      summary: Get connection group
      tags:
      - connection-groups
  /onboard/api/v1/connections/summary:
    get:
      consumes:
      - application/json
      description: Retrieving a list of connections summaries
      parameters:
      - collectionFormat: csv
        description: Connector
        in: query
        items:
          enum:
          - ""
          - AWS
          - Azure
          type: string
        name: connector
        type: array
      - collectionFormat: csv
        description: Connection IDs
        in: query
        items:
          type: string
        name: connectionId
        type: array
      - description: lifecycle state filter
        enum:
        - DISABLED
        - DISCOVERED
        - IN_PROGRESS
        - ONBOARD
        - ARCHIVED
        in: query
        name: lifecycleState
        type: string
      - description: health state filter
        enum:
        - healthy
        - unhealthy
        in: query
        name: healthState
        type: string
      - description: page size - default is 20
        in: query
        name: pageSize
        type: integer
      - description: page number - default is 1
        in: query
        name: pageNumber
        type: integer
      - description: start time in unix seconds
        in: query
        name: startTime
        type: integer
      - description: end time in unix seconds
        in: query
        name: endTime
        type: integer
      - description: 'for quicker inquiry send this parameter as false, default: true'
        in: query
        name: needCost
        type: boolean
      - description: 'for quicker inquiry send this parameter as false, default: true'
        in: query
        name: needResourceCount
        type: boolean
      - description: column to sort by - default is cost
        enum:
        - onboard_date
        - resource_count
        - cost
        - growth
        - growth_rate
        - cost_growth
        - cost_growth_rate
        in: query
        name: sortBy
        type: string
      produces:
      - application/json
      responses:
        "200":
          description: OK
          schema:
            $ref: '#/definitions/github_com_kaytu-io_kaytu-engine_pkg_onboard_api.ListConnectionSummaryResponse'
      security:
      - BearerToken: []
      summary: List connections summaries
      tags:
      - connections
  /onboard/api/v1/connector:
    get:
      description: Returns list of all connectors
      produces:
      - application/json
      responses:
        "200":
          description: OK
          schema:
            items:
              $ref: '#/definitions/github_com_kaytu-io_kaytu-engine_pkg_onboard_api.ConnectorCount'
            type: array
      security:
      - BearerToken: []
      summary: List connectors
      tags:
      - onboard
  /onboard/api/v1/credential:
    get:
      description: Retrieving list of credentials with their details
      parameters:
      - description: filter by connector type
        enum:
        - ""
        - AWS
        - Azure
        in: query
        name: connector
        type: string
      - description: filter by health status
        enum:
        - healthy
        - unhealthy
        in: query
        name: health
        type: string
      - collectionFormat: csv
        description: filter by credential type
        in: query
        items:
          enum:
          - auto-azure
          - auto-aws
          - manual-aws-org
          - manual-azure-spn
          type: string
        name: credentialType
        type: array
      - default: 50
        description: page size
        in: query
        name: pageSize
        type: integer
      - default: 1
        description: page number
        in: query
        name: pageNumber
        type: integer
      produces:
      - application/json
      responses:
        "200":
          description: OK
          schema:
            $ref: '#/definitions/github_com_kaytu-io_kaytu-engine_pkg_onboard_api.ListCredentialResponse'
      security:
      - BearerToken: []
      summary: List credentials
      tags:
      - onboard
    post:
      description: Creating connection credentials
      parameters:
      - description: config
        in: body
        name: config
        required: true
        schema:
          $ref: '#/definitions/github_com_kaytu-io_kaytu-engine_pkg_onboard_api.CreateCredentialRequest'
      produces:
      - application/json
      responses:
        "200":
          description: OK
          schema:
            $ref: '#/definitions/github_com_kaytu-io_kaytu-engine_pkg_onboard_api.CreateCredentialResponse'
      security:
      - BearerToken: []
      summary: Create connection credentials
      tags:
      - onboard
  /onboard/api/v1/credential/{credentialId}:
    delete:
      description: Remove a credential by ID
      parameters:
      - description: CredentialID
        in: path
        name: credentialId
        required: true
        type: string
      produces:
      - application/json
      responses:
        "200":
          description: OK
      security:
      - BearerToken: []
      summary: Delete credential
      tags:
      - onboard
    get:
      description: Retrieving credential details by credential ID
      parameters:
      - description: Credential ID
        in: path
        name: credentialId
        required: true
        type: string
      produces:
      - application/json
      responses:
        "200":
          description: OK
          schema:
            $ref: '#/definitions/github_com_kaytu-io_kaytu-engine_pkg_onboard_api.Credential'
      security:
      - BearerToken: []
      summary: Get Credential
      tags:
      - onboard
    put:
      description: Edit a credential by ID
      parameters:
      - description: Credential ID
        in: path
        name: credentialId
        required: true
        type: string
      - description: config
        in: body
        name: config
        required: true
        schema:
          $ref: '#/definitions/github_com_kaytu-io_kaytu-engine_pkg_onboard_api.UpdateCredentialRequest'
      produces:
      - application/json
      responses:
        "200":
          description: OK
      security:
      - BearerToken: []
      summary: Edit credential
      tags:
      - onboard
  /onboard/api/v1/credential/{credentialId}/autoonboard:
    post:
      description: Onboard all available connections for a credential
      parameters:
      - description: CredentialID
        in: path
        name: credentialId
        required: true
        type: string
      produces:
      - application/json
      responses:
        "200":
          description: OK
          schema:
            items:
              $ref: '#/definitions/github_com_kaytu-io_kaytu-engine_pkg_onboard_api.Connection'
            type: array
      security:
      - BearerToken: []
      summary: Onboard credential connections
      tags:
      - onboard
  /onboard/api/v1/source/{sourceId}:
    delete:
      description: Deleting a single source either AWS / Azure for the given source
        id.
      parameters:
      - description: Source ID
        in: path
        name: sourceId
        required: true
        type: string
      produces:
      - application/json
      responses:
        "200":
          description: OK
      security:
      - BearerToken: []
      summary: Delete source
      tags:
      - onboard
  /onboard/api/v1/source/{sourceId}/healthcheck:
    get:
      description: Get live source health status with given source ID.
      parameters:
      - description: Source ID
        in: path
        name: sourceId
        required: true
        type: string
      - default: true
        description: Whether to update metadata or not
        in: query
        name: updateMetadata
        type: boolean
      produces:
      - application/json
      responses:
        "200":
          description: OK
          schema:
            $ref: '#/definitions/github_com_kaytu-io_kaytu-engine_pkg_onboard_api.Connection'
      security:
      - BearerToken: []
      summary: Get source health
      tags:
      - onboard
  /onboard/api/v1/source/aws:
    post:
      description: Creating AWS source
      parameters:
      - description: Request
        in: body
        name: request
        required: true
        schema:
          $ref: '#/definitions/github_com_kaytu-io_kaytu-engine_pkg_onboard_api.SourceAwsRequest'
      produces:
      - application/json
      responses:
        "200":
          description: OK
          schema:
            $ref: '#/definitions/github_com_kaytu-io_kaytu-engine_pkg_onboard_api.CreateSourceResponse'
      security:
      - BearerToken: []
      summary: Create AWS source
      tags:
      - onboard
  /onboard/api/v1/source/azure:
    post:
      description: Creating Azure source
      parameters:
      - description: Request
        in: body
        name: request
        required: true
        schema:
          $ref: '#/definitions/github_com_kaytu-io_kaytu-engine_pkg_onboard_api.SourceAzureRequest'
      produces:
      - application/json
      responses:
        "200":
          description: OK
          schema:
            $ref: '#/definitions/github_com_kaytu-io_kaytu-engine_pkg_onboard_api.CreateSourceResponse'
      security:
      - BearerToken: []
      summary: Create Azure source
      tags:
      - onboard
  /schedule/api/v1/describe/trigger/{connection_id}:
    put:
      description: Triggers a describe job to run immediately for the given connection
      parameters:
      - description: Connection ID
        in: path
        name: connection_id
        required: true
        type: string
      - collectionFormat: csv
        description: Resource Type
        in: query
        items:
          type: string
        name: resource_type
        type: array
      produces:
      - application/json
      responses:
        "200":
          description: OK
      security:
      - BearerToken: []
      summary: Triggers describer
      tags:
      - describe
  /schedule/api/v1/stacks:
    get:
      consumes:
      - application/json
      description: Get list of stacks
      parameters:
      - collectionFormat: csv
        description: Key-Value tags in key=value format to filter by
        in: query
        items:
          type: string
        name: tag
        type: array
      - collectionFormat: csv
        description: Account IDs to filter by
        in: query
        items:
          type: string
        name: accountIds
        type: array
      produces:
      - application/json
      responses:
        "200":
          description: OK
          schema:
            items:
              $ref: '#/definitions/github_com_kaytu-io_kaytu-engine_pkg_describe_api.Stack'
            type: array
      security:
      - BearerToken: []
      summary: List Stacks
      tags:
      - stack
  /schedule/api/v1/stacks/{stackId}:
    delete:
      consumes:
      - application/json
      description: Delete a stack by ID
      parameters:
      - description: StackID
        in: path
        name: stackId
        required: true
        type: string
      produces:
      - application/json
      responses:
        "200":
          description: OK
      security:
      - BearerToken: []
      summary: Delete Stack
      tags:
      - stack
    get:
      consumes:
      - application/json
      description: Get stack details by ID
      parameters:
      - description: StackID
        in: path
        name: stackId
        required: true
        type: string
      produces:
      - application/json
      responses:
        "200":
          description: OK
          schema:
            $ref: '#/definitions/github_com_kaytu-io_kaytu-engine_pkg_describe_api.Stack'
      security:
      - BearerToken: []
      summary: Get Stack
      tags:
      - stack
  /schedule/api/v1/stacks/{stackId}/findings:
    post:
      consumes:
      - application/json
      description: Get all findings for a stack
      parameters:
      - description: StackId
        in: path
        name: stackId
        required: true
        type: string
      - description: Request Body
        in: body
        name: request
        required: true
        schema:
          $ref: '#/definitions/github_com_kaytu-io_kaytu-engine_pkg_describe_api.GetStackFindings'
      produces:
      - application/json
      responses:
        "200":
          description: OK
          schema:
            $ref: '#/definitions/github_com_kaytu-io_kaytu-engine_pkg_compliance_api.GetFindingsResponse'
      security:
      - BearerToken: []
      summary: Get Stack Findings
      tags:
      - stack
  /schedule/api/v1/stacks/{stackId}/insight:
    get:
      consumes:
      - application/json
      description: Get Insight results for a stack in the given time period
      parameters:
      - description: InsightID
        in: query
        name: insightId
        required: true
        type: integer
      - description: unix seconds for the start time of the trend
        in: query
        name: startTime
        type: integer
      - description: unix seconds for the end time of the trend
        in: query
        name: endTime
        type: integer
      - description: StackID
        in: path
        name: stackId
        required: true
        type: string
      produces:
      - application/json
      responses:
        "200":
          description: OK
          schema:
            $ref: '#/definitions/github_com_kaytu-io_kaytu-engine_pkg_compliance_api.Insight'
      security:
      - BearerToken: []
      summary: Get Stack Insight
      tags:
      - stack
  /schedule/api/v1/stacks/{stackId}/insights:
    get:
      consumes:
      - application/json
      description: Get all Insights results with the given filters
      parameters:
      - collectionFormat: csv
        description: Insight IDs to filter with. If empty, then all insights are returned
        in: query
        items:
          type: integer
        name: insightIds
        type: array
      - description: unix seconds for the start time of the trend
        in: query
        name: startTime
        type: integer
      - description: unix seconds for the end time of the trend
        in: query
        name: endTime
        type: integer
      - description: Stack ID
        in: path
        name: stackId
        required: true
        type: string
      produces:
      - application/json
      responses:
        "200":
          description: OK
          schema:
            items:
              $ref: '#/definitions/github_com_kaytu-io_kaytu-engine_pkg_compliance_api.Insight'
            type: array
      security:
      - BearerToken: []
      summary: List Stack Insights
      tags:
      - stack
  /schedule/api/v1/stacks/create:
    post:
      consumes:
      - application/json
      description: |-
        Create a stack by giving terraform statefile and additional resources
        Config structure for azure: {tenantId: string, objectId: string, secretId: string, clientId: string, clientSecret:string}
        Config structure for aws: {accessKey: string, secretKey: string}
      parameters:
      - description: File to upload
        in: formData
        name: terraformFile
        required: true
        type: file
      - description: Tags Map[string][]string
        in: formData
        name: tag
        type: string
      - description: Config json structure
        in: formData
        name: config
        required: true
        type: string
      produces:
      - application/json
      responses:
        "200":
          description: OK
          schema:
            $ref: '#/definitions/github_com_kaytu-io_kaytu-engine_pkg_describe_api.Stack'
      security:
      - BearerToken: []
      summary: Create stack
      tags:
      - stack
  /schedule/api/v1/stacks/resource:
    get:
      consumes:
      - application/json
      description: Get list of all stacks containing a resource
      parameters:
      - description: Resource ID
        in: query
        name: resourceId
        required: true
        type: string
      produces:
      - application/json
      responses:
        "200":
          description: OK
          schema:
            items:
              $ref: '#/definitions/github_com_kaytu-io_kaytu-engine_pkg_describe_api.Stack'
            type: array
      security:
      - BearerToken: []
      summary: List Resource Stacks
      tags:
      - stack
  /workspace/api/v1/organization:
    post:
      consumes:
      - application/json
      parameters:
      - description: Organization
        in: body
        name: request
        required: true
        schema:
          $ref: '#/definitions/github_com_kaytu-io_kaytu-engine_pkg_workspace_api.Organization'
      produces:
      - application/json
      responses:
        "201":
          description: Created
          schema:
            $ref: '#/definitions/github_com_kaytu-io_kaytu-engine_pkg_workspace_api.Organization'
      security:
      - BearerToken: []
      summary: Create an organization
      tags:
      - workspace
  /workspace/api/v1/organization/{organizationId}:
    delete:
      consumes:
      - application/json
      parameters:
      - description: Organization ID
        in: path
        name: organizationId
        required: true
        type: integer
      produces:
      - application/json
      responses:
        "202":
          description: Accepted
      security:
      - BearerToken: []
      summary: Create an organization
      tags:
      - workspace
  /workspace/api/v1/workspace:
    post:
      consumes:
      - application/json
      description: Returns workspace created
      parameters:
      - description: Create workspace request
        in: body
        name: request
        required: true
        schema:
          $ref: '#/definitions/github_com_kaytu-io_kaytu-engine_pkg_workspace_api.CreateWorkspaceRequest'
      produces:
      - application/json
      responses:
        "200":
          description: OK
          schema:
            $ref: '#/definitions/github_com_kaytu-io_kaytu-engine_pkg_workspace_api.CreateWorkspaceResponse'
      security:
      - BearerToken: []
      summary: Create workspace for workspace service
      tags:
      - workspace
  /workspace/api/v1/workspace/{workspace_id}:
    delete:
      consumes:
      - application/json
      description: Delete workspace with workspace id
      parameters:
      - description: Workspace ID
        in: path
        name: workspace_id
        required: true
        type: string
      produces:
      - application/json
      responses:
        "200":
          description: OK
      security:
      - BearerToken: []
      summary: Delete workspace for workspace service
      tags:
      - workspace
  /workspace/api/v1/workspace/{workspace_id}/name:
    post:
      consumes:
      - application/json
      parameters:
      - description: Change name request
        in: body
        name: request
        required: true
        schema:
          $ref: '#/definitions/github_com_kaytu-io_kaytu-engine_pkg_workspace_api.ChangeWorkspaceNameRequest'
      - description: WorkspaceID
        in: path
        name: workspace_id
        required: true
        type: string
      produces:
      - application/json
      responses:
        "200":
          description: OK
      security:
      - BearerToken: []
      summary: Change name of workspace
      tags:
      - workspace
  /workspace/api/v1/workspace/{workspace_id}/organization:
    post:
      consumes:
      - application/json
      parameters:
      - description: Change organization request
        in: body
        name: request
        required: true
        schema:
          $ref: '#/definitions/github_com_kaytu-io_kaytu-engine_pkg_workspace_api.ChangeWorkspaceOrganizationRequest'
      - description: WorkspaceID
        in: path
        name: workspace_id
        required: true
        type: string
      produces:
      - application/json
      responses:
        "200":
          description: OK
      security:
      - BearerToken: []
      summary: Change organization of workspace
      tags:
      - workspace
  /workspace/api/v1/workspace/{workspace_id}/owner:
    post:
      consumes:
      - application/json
      parameters:
      - description: Change ownership request
        in: body
        name: request
        required: true
        schema:
          $ref: '#/definitions/github_com_kaytu-io_kaytu-engine_pkg_workspace_api.ChangeWorkspaceOwnershipRequest'
      - description: WorkspaceID
        in: path
        name: workspace_id
        required: true
        type: string
      produces:
      - application/json
      responses:
        "200":
          description: OK
      security:
      - BearerToken: []
      summary: Change ownership of workspace
      tags:
      - workspace
  /workspace/api/v1/workspace/{workspace_id}/resume:
    post:
      consumes:
      - application/json
      parameters:
      - description: Workspace ID
        in: path
        name: workspace_id
        required: true
        type: string
      produces:
      - application/json
      responses:
        "200":
          description: OK
      security:
      - BearerToken: []
      summary: Resume workspace
      tags:
      - workspace
  /workspace/api/v1/workspace/{workspace_id}/suspend:
    post:
      consumes:
      - application/json
      parameters:
      - description: Workspace ID
        in: path
        name: workspace_id
        required: true
        type: string
      produces:
      - application/json
      responses:
        "200":
          description: OK
      security:
      - BearerToken: []
      summary: Suspend workspace
      tags:
      - workspace
  /workspace/api/v1/workspace/{workspace_id}/tier:
    post:
      consumes:
      - application/json
      parameters:
      - description: Change tier request
        in: body
        name: request
        required: true
        schema:
          $ref: '#/definitions/github_com_kaytu-io_kaytu-engine_pkg_workspace_api.ChangeWorkspaceTierRequest'
      - description: WorkspaceID
        in: path
        name: workspace_id
        required: true
        type: string
      produces:
      - application/json
      responses:
        "200":
          description: OK
      security:
      - BearerToken: []
      summary: Change Tier of workspace
      tags:
      - workspace
  /workspace/api/v1/workspace/current:
    get:
      consumes:
      - application/json
      description: Returns all workspaces with owner id
      produces:
      - application/json
      responses:
        "200":
          description: OK
          schema:
            $ref: '#/definitions/github_com_kaytu-io_kaytu-engine_pkg_workspace_api.WorkspaceResponse'
      security:
      - BearerToken: []
      summary: List all workspaces with owner id
      tags:
      - workspace
  /workspace/api/v1/workspaces:
    get:
      consumes:
      - application/json
      description: Returns all workspaces with owner id
      produces:
      - application/json
      responses:
        "200":
          description: OK
          schema:
            items:
              $ref: '#/definitions/github_com_kaytu-io_kaytu-engine_pkg_workspace_api.WorkspaceResponse'
            type: array
      security:
      - BearerToken: []
      summary: List all workspaces with owner id
      tags:
      - workspace
  /workspace/api/v1/workspaces/{workspace_id}:
    get:
      consumes:
      - application/json
      description: Get workspace with workspace id
      parameters:
      - description: Workspace ID
        in: path
        name: workspace_id
        required: true
        type: string
      produces:
      - application/json
      responses:
        "200":
          description: OK
      security:
      - BearerToken: []
      summary: Get workspace for workspace service
      tags:
      - workspace
  /workspace/api/v1/workspaces/byid/{workspace_id}:
    get:
      consumes:
      - application/json
      parameters:
      - description: Workspace ID
        in: path
        name: workspace_id
        required: true
        type: string
      produces:
      - application/json
      responses:
        "200":
          description: OK
          schema:
            $ref: '#/definitions/github_com_kaytu-io_kaytu-engine_pkg_workspace_api.Workspace'
      security:
      - BearerToken: []
      summary: Get workspace
      tags:
      - workspace
  /workspace/api/v1/workspaces/limits/{workspace_name}:
    get:
      consumes:
      - application/json
      parameters:
      - description: Workspace Name
        in: path
        name: workspace_name
        required: true
        type: string
      - description: Ignore usage
        in: query
        name: ignore_usage
        type: boolean
      produces:
      - application/json
      responses:
        "200":
          description: OK
          schema:
            $ref: '#/definitions/github_com_kaytu-io_kaytu-engine_pkg_workspace_api.WorkspaceLimitsUsage'
      security:
      - BearerToken: []
      summary: Get workspace limits
      tags:
      - workspace
  /workspace/api/v1/workspaces/limits/byid/{workspace_id}:
    get:
      consumes:
      - application/json
      parameters:
      - description: Workspace ID
        in: path
        name: workspace_id
        required: true
        type: string
      produces:
      - application/json
      responses:
        "200":
          description: OK
          schema:
            $ref: '#/definitions/github_com_kaytu-io_kaytu-engine_pkg_workspace_api.WorkspaceLimits'
      security:
      - BearerToken: []
      summary: Get workspace limits
      tags:
      - workspace
schemes:
- https
securityDefinitions:
  BearerToken:
    description: Enter the token with the `Bearer` prefix.
    in: header
    name: Authorization
    type: apiKey
swagger: "2.0"<|MERGE_RESOLUTION|>--- conflicted
+++ resolved
@@ -2611,7 +2611,6 @@
         name: benchmark_id
         required: true
         type: string
-<<<<<<< HEAD
       - description: Connection ID or 'all' for everything
         in: query
         name: connection_id
@@ -2620,22 +2619,6 @@
         in: query
         name: connection_group
         type: string
-=======
-      - collectionFormat: csv
-        description: Connection ID or 'all' for everything
-        in: query
-        items:
-          type: string
-        name: connectionId
-        type: array
-      - collectionFormat: csv
-        description: 'Connection Group '
-        in: query
-        items:
-          type: string
-        name: connectionGroup
-        type: array
->>>>>>> fe864379
       produces:
       - application/json
       responses:
@@ -2646,6 +2629,7 @@
       summary: Delete benchmark assignment
       tags:
       - benchmarks_assignment
+  /compliance/api/v1/assignments/{benchmark_id}/connection/{connection_id}:
     post:
       consumes:
       - application/json
@@ -2656,7 +2640,6 @@
         name: benchmark_id
         required: true
         type: string
-<<<<<<< HEAD
       - description: Connection ID or 'all' for everything
         in: query
         name: connection_id
@@ -2665,22 +2648,6 @@
         in: query
         name: connection_group
         type: string
-=======
-      - collectionFormat: csv
-        description: Connection ID or 'all' for everything
-        in: query
-        items:
-          type: string
-        name: connectionId
-        type: array
-      - collectionFormat: csv
-        description: 'Connection group '
-        in: query
-        items:
-          type: string
-        name: connectionGroup
-        type: array
->>>>>>> fe864379
       produces:
       - application/json
       responses:
@@ -3945,35 +3912,6 @@
       - analytics
   /inventory/api/v2/analytics/table:
     get:
-      consumes:
-      - application/json
-      description: Returns asset table with respect to the dimension and granularity
-      parameters:
-      - description: timestamp for start in epoch seconds
-        in: query
-        name: startTime
-        type: integer
-      - description: timestamp for end in epoch seconds
-        in: query
-        name: endTime
-        type: integer
-      - description: Granularity of the table, default is daily
-        enum:
-        - monthly
-        - daily
-        - yearly
-        in: query
-        name: granularity
-        type: string
-      - description: Dimension of the table, default is metric
-        enum:
-        - connection
-        - metric
-        in: query
-        name: dimension
-        type: string
-      produces:
-      - application/json
       responses:
         "200":
           description: OK
@@ -3981,11 +3919,6 @@
             items:
               $ref: '#/definitions/github_com_kaytu-io_kaytu-engine_pkg_inventory_api.AssetTableRow'
             type: array
-      security:
-      - BearerToken: []
-      summary: Get Assets Table
-      tags:
-      - analytics
   /inventory/api/v2/analytics/tag:
     get:
       consumes:
