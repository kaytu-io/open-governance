--- conflicted
+++ resolved
@@ -437,7 +437,7 @@
                     {
                         "type": "string",
                         "description": "Benchmark ID",
-                        "name": "benchmark_id",
+                        "name": "benchmarkId",
                         "in": "path",
                         "required": true
                     },
@@ -448,15 +448,6 @@
                         },
                         "collectionFormat": "csv",
                         "description": "Connection ID or 'all' for everything",
-<<<<<<< HEAD
-                        "name": "connection_id",
-                        "in": "query"
-                    },
-                    {
-                        "type": "string",
-                        "description": "Connection group ",
-                        "name": "connection_group",
-=======
                         "name": "connectionId",
                         "in": "query"
                     },
@@ -468,7 +459,6 @@
                         "collectionFormat": "csv",
                         "description": "Connection group ",
                         "name": "connectionGroup",
->>>>>>> fdc11364
                         "in": "query"
                     }
                 ],
@@ -516,15 +506,6 @@
                         },
                         "collectionFormat": "csv",
                         "description": "Connection ID or 'all' for everything",
-<<<<<<< HEAD
-                        "name": "connection_id",
-                        "in": "query"
-                    },
-                    {
-                        "type": "string",
-                        "description": "Connection Group ",
-                        "name": "connection_group",
-=======
                         "name": "connectionId",
                         "in": "query"
                     },
@@ -536,7 +517,6 @@
                         "collectionFormat": "csv",
                         "description": "Connection Group ",
                         "name": "connectionGroup",
->>>>>>> fdc11364
                         "in": "query"
                     }
                 ],
@@ -1821,14 +1801,14 @@
                 }
             }
         },
-        "/inventory/api/v2/analytics/regions/summary": {
+        "/inventory/api/v2/analytics/spend/composition": {
             "get": {
                 "security": [
                     {
                         "BearerToken": []
                     }
                 ],
-                "description": "Retrieving list of regions analytics summary",
+                "description": "Retrieving the cost composition with respect to specified filters. Retrieving information such as the total cost for the given time range, and the top services by cost.",
                 "consumes": [
                     "application/json"
                 ],
@@ -1838,7 +1818,7 @@
                 "tags": [
                     "analytics"
                 ],
-                "summary": "List Regions Summary",
+                "summary": "List cost composition",
                 "parameters": [
                     {
                         "type": "array",
@@ -1873,58 +1853,41 @@
                     },
                     {
                         "type": "integer",
-                        "description": "start time in unix seconds - default is now",
+                        "description": "How many top values to return default is 5",
+                        "name": "top",
+                        "in": "query"
+                    },
+                    {
+                        "type": "integer",
+                        "description": "timestamp for start in epoch seconds",
                         "name": "startTime",
                         "in": "query"
                     },
                     {
                         "type": "integer",
-                        "description": "end time in unix seconds - default is one week ago",
+                        "description": "timestamp for end in epoch seconds",
                         "name": "endTime",
                         "in": "query"
-                    },
-                    {
-                        "enum": [
-                            "resource_count",
-                            "growth",
-                            "growth_rate"
-                        ],
-                        "type": "string",
-                        "description": "column to sort by - default is resource_count",
-                        "name": "sortBy",
-                        "in": "query"
-                    },
-                    {
-                        "type": "integer",
-                        "description": "page size - default is 20",
-                        "name": "pageSize",
-                        "in": "query"
-                    },
-                    {
-                        "type": "integer",
-                        "description": "page number - default is 1",
-                        "name": "pageNumber",
-                        "in": "query"
                     }
                 ],
                 "responses": {
                     "200": {
                         "description": "OK",
                         "schema": {
-                            "$ref": "#/definitions/github_com_kaytu-io_kaytu-engine_pkg_inventory_api.RegionsResourceCountResponse"
-                        }
-                    }
-                }
-            }
-        },
-        "/inventory/api/v2/analytics/spend/composition": {
+                            "$ref": "#/definitions/github_com_kaytu-io_kaytu-engine_pkg_inventory_api.ListCostCompositionResponse"
+                        }
+                    }
+                }
+            }
+        },
+        "/inventory/api/v2/analytics/spend/metric": {
             "get": {
                 "security": [
                     {
                         "BearerToken": []
                     }
                 ],
-                "description": "Retrieving the cost composition with respect to specified filters. Retrieving information such as the total cost for the given time range, and the top services by cost.",
+                "description": "Retrieving cost metrics with respect to specified filters. The API returns information such as the total cost and costs per each service based on the specified filters.",
                 "consumes": [
                     "application/json"
                 ],
@@ -1934,7 +1897,7 @@
                 "tags": [
                     "analytics"
                 ],
-                "summary": "List cost composition",
+                "summary": "List spend metrics",
                 "parameters": [
                     {
                         "type": "array",
@@ -1969,12 +1932,6 @@
                     },
                     {
                         "type": "integer",
-                        "description": "How many top values to return default is 5",
-                        "name": "top",
-                        "in": "query"
-                    },
-                    {
-                        "type": "integer",
                         "description": "timestamp for start in epoch seconds",
                         "name": "startTime",
                         "in": "query"
@@ -1984,26 +1941,50 @@
                         "description": "timestamp for end in epoch seconds",
                         "name": "endTime",
                         "in": "query"
+                    },
+                    {
+                        "enum": [
+                            "dimension",
+                            "cost",
+                            "growth",
+                            "growth_rate"
+                        ],
+                        "type": "string",
+                        "description": "Sort by field - default is cost",
+                        "name": "sortBy",
+                        "in": "query"
+                    },
+                    {
+                        "type": "integer",
+                        "description": "page size - default is 20",
+                        "name": "pageSize",
+                        "in": "query"
+                    },
+                    {
+                        "type": "integer",
+                        "description": "page number - default is 1",
+                        "name": "pageNumber",
+                        "in": "query"
                     }
                 ],
                 "responses": {
                     "200": {
                         "description": "OK",
                         "schema": {
-                            "$ref": "#/definitions/github_com_kaytu-io_kaytu-engine_pkg_inventory_api.ListCostCompositionResponse"
-                        }
-                    }
-                }
-            }
-        },
-        "/inventory/api/v2/analytics/spend/metric": {
+                            "$ref": "#/definitions/github_com_kaytu-io_kaytu-engine_pkg_inventory_api.ListCostMetricsResponse"
+                        }
+                    }
+                }
+            }
+        },
+        "/inventory/api/v2/analytics/spend/metrics/trend": {
             "get": {
                 "security": [
                     {
                         "BearerToken": []
                     }
                 ],
-                "description": "Retrieving cost metrics with respect to specified filters. The API returns information such as the total cost and costs per each service based on the specified filters.",
+                "description": "Retrieving a list of costs over the course of the specified time frame based on the given input filters. If startTime and endTime are empty, the API returns the last month trend.",
                 "consumes": [
                     "application/json"
                 ],
@@ -2013,7 +1994,7 @@
                 "tags": [
                     "analytics"
                 ],
-                "summary": "List spend metrics",
+                "summary": "Get Cost Trend",
                 "parameters": [
                     {
                         "type": "array",
@@ -2041,6 +2022,16 @@
                         "in": "query"
                     },
                     {
+                        "type": "array",
+                        "items": {
+                            "type": "string"
+                        },
+                        "collectionFormat": "csv",
+                        "description": "Metrics IDs",
+                        "name": "metricIds",
+                        "in": "query"
+                    },
+                    {
                         "type": "string",
                         "description": "Connection group to filter by - mutually exclusive with connectionId",
                         "name": "connectionGroup",
@@ -2060,26 +2051,99 @@
                     },
                     {
                         "enum": [
-                            "dimension",
-                            "cost",
-                            "growth",
-                            "growth_rate"
+                            "monthly",
+                            "daily",
+                            "yearly"
                         ],
                         "type": "string",
-                        "description": "Sort by field - default is cost",
-                        "name": "sortBy",
-                        "in": "query"
-                    },
+                        "description": "Granularity of the table, default is daily",
+                        "name": "granularity",
+                        "in": "query"
+                    }
+                ],
+                "responses": {
+                    "200": {
+                        "description": "OK",
+                        "schema": {
+                            "type": "array",
+                            "items": {
+                                "$ref": "#/definitions/github_com_kaytu-io_kaytu-engine_pkg_inventory_api.ListServicesCostTrendDatapoint"
+                            }
+                        }
+                    }
+                }
+            }
+        },
+        "/inventory/api/v2/analytics/spend/table": {
+            "get": {
+                "security": [
+                    {
+                        "BearerToken": []
+                    }
+                ],
+                "description": "Returns spend table with respect to the dimension and granularity",
+                "consumes": [
+                    "application/json"
+                ],
+                "produces": [
+                    "application/json"
+                ],
+                "tags": [
+                    "analytics"
+                ],
+                "summary": "Get Spend Trend",
+                "parameters": [
                     {
                         "type": "integer",
-                        "description": "page size - default is 20",
-                        "name": "pageSize",
+                        "description": "timestamp for start in epoch seconds",
+                        "name": "startTime",
                         "in": "query"
                     },
                     {
                         "type": "integer",
-                        "description": "page number - default is 1",
-                        "name": "pageNumber",
+                        "description": "timestamp for end in epoch seconds",
+                        "name": "endTime",
+                        "in": "query"
+                    },
+                    {
+                        "enum": [
+                            "monthly",
+                            "daily",
+                            "yearly"
+                        ],
+                        "type": "string",
+                        "description": "Granularity of the table, default is daily",
+                        "name": "granularity",
+                        "in": "query"
+                    },
+                    {
+                        "enum": [
+                            "connection",
+                            "metric"
+                        ],
+                        "type": "string",
+                        "description": "Dimension of the table, default is metric",
+                        "name": "dimension",
+                        "in": "query"
+                    },
+                    {
+                        "type": "array",
+                        "items": {
+                            "type": "string"
+                        },
+                        "collectionFormat": "csv",
+                        "description": "Connection IDs to filter by - mutually exclusive with connectionGroup",
+                        "name": "connectionId",
+                        "in": "query"
+                    },
+                    {
+                        "type": "array",
+                        "items": {
+                            "type": "string"
+                        },
+                        "collectionFormat": "csv",
+                        "description": "Metrics IDs",
+                        "name": "metricIds",
                         "in": "query"
                     }
                 ],
@@ -2087,13 +2151,16 @@
                     "200": {
                         "description": "OK",
                         "schema": {
-                            "$ref": "#/definitions/github_com_kaytu-io_kaytu-engine_pkg_inventory_api.ListCostMetricsResponse"
-                        }
-                    }
-                }
-            }
-        },
-        "/inventory/api/v2/analytics/spend/metrics/trend": {
+                            "type": "array",
+                            "items": {
+                                "$ref": "#/definitions/github_com_kaytu-io_kaytu-engine_pkg_inventory_api.SpendTableRow"
+                            }
+                        }
+                    }
+                }
+            }
+        },
+        "/inventory/api/v2/analytics/spend/trend": {
             "get": {
                 "security": [
                     {
@@ -2183,189 +2250,6 @@
                         "schema": {
                             "type": "array",
                             "items": {
-                                "$ref": "#/definitions/github_com_kaytu-io_kaytu-engine_pkg_inventory_api.ListServicesCostTrendDatapoint"
-                            }
-                        }
-                    }
-                }
-            }
-        },
-        "/inventory/api/v2/analytics/spend/table": {
-            "get": {
-                "security": [
-                    {
-                        "BearerToken": []
-                    }
-                ],
-                "description": "Returns spend table with respect to the dimension and granularity",
-                "consumes": [
-                    "application/json"
-                ],
-                "produces": [
-                    "application/json"
-                ],
-                "tags": [
-                    "analytics"
-                ],
-                "summary": "Get Spend Trend",
-                "parameters": [
-                    {
-                        "type": "integer",
-                        "description": "timestamp for start in epoch seconds",
-                        "name": "startTime",
-                        "in": "query"
-                    },
-                    {
-                        "type": "integer",
-                        "description": "timestamp for end in epoch seconds",
-                        "name": "endTime",
-                        "in": "query"
-                    },
-                    {
-                        "enum": [
-                            "monthly",
-                            "daily",
-                            "yearly"
-                        ],
-                        "type": "string",
-                        "description": "Granularity of the table, default is daily",
-                        "name": "granularity",
-                        "in": "query"
-                    },
-                    {
-                        "enum": [
-                            "connection",
-                            "metric"
-                        ],
-                        "type": "string",
-                        "description": "Dimension of the table, default is metric",
-                        "name": "dimension",
-                        "in": "query"
-                    },
-                    {
-                        "type": "array",
-                        "items": {
-                            "type": "string"
-                        },
-                        "collectionFormat": "csv",
-                        "description": "Connection IDs to filter by - mutually exclusive with connectionGroup",
-                        "name": "connectionId",
-                        "in": "query"
-                    },
-                    {
-                        "type": "array",
-                        "items": {
-                            "type": "string"
-                        },
-                        "collectionFormat": "csv",
-                        "description": "Metrics IDs",
-                        "name": "metricIds",
-                        "in": "query"
-                    }
-                ],
-                "responses": {
-                    "200": {
-                        "description": "OK",
-                        "schema": {
-                            "type": "array",
-                            "items": {
-                                "$ref": "#/definitions/github_com_kaytu-io_kaytu-engine_pkg_inventory_api.SpendTableRow"
-                            }
-                        }
-                    }
-                }
-            }
-        },
-        "/inventory/api/v2/analytics/spend/trend": {
-            "get": {
-                "security": [
-                    {
-                        "BearerToken": []
-                    }
-                ],
-                "description": "Retrieving a list of costs over the course of the specified time frame based on the given input filters. If startTime and endTime are empty, the API returns the last month trend.",
-                "consumes": [
-                    "application/json"
-                ],
-                "produces": [
-                    "application/json"
-                ],
-                "tags": [
-                    "analytics"
-                ],
-                "summary": "Get Cost Trend",
-                "parameters": [
-                    {
-                        "type": "array",
-                        "items": {
-                            "enum": [
-                                "",
-                                "AWS",
-                                "Azure"
-                            ],
-                            "type": "string"
-                        },
-                        "collectionFormat": "csv",
-                        "description": "Connector type to filter by",
-                        "name": "connector",
-                        "in": "query"
-                    },
-                    {
-                        "type": "array",
-                        "items": {
-                            "type": "string"
-                        },
-                        "collectionFormat": "csv",
-                        "description": "Connection IDs to filter by - mutually exclusive with connectionGroup",
-                        "name": "connectionId",
-                        "in": "query"
-                    },
-                    {
-                        "type": "array",
-                        "items": {
-                            "type": "string"
-                        },
-                        "collectionFormat": "csv",
-                        "description": "Metrics IDs",
-                        "name": "metricIds",
-                        "in": "query"
-                    },
-                    {
-                        "type": "string",
-                        "description": "Connection group to filter by - mutually exclusive with connectionId",
-                        "name": "connectionGroup",
-                        "in": "query"
-                    },
-                    {
-                        "type": "integer",
-                        "description": "timestamp for start in epoch seconds",
-                        "name": "startTime",
-                        "in": "query"
-                    },
-                    {
-                        "type": "integer",
-                        "description": "timestamp for end in epoch seconds",
-                        "name": "endTime",
-                        "in": "query"
-                    },
-                    {
-                        "enum": [
-                            "monthly",
-                            "daily",
-                            "yearly"
-                        ],
-                        "type": "string",
-                        "description": "Granularity of the table, default is daily",
-                        "name": "granularity",
-                        "in": "query"
-                    }
-                ],
-                "responses": {
-                    "200": {
-                        "description": "OK",
-                        "schema": {
-                            "type": "array",
-                            "items": {
                                 "$ref": "#/definitions/github_com_kaytu-io_kaytu-engine_pkg_inventory_api.CostTrendDatapoint"
                             }
                         }
@@ -2375,57 +2259,6 @@
         },
         "/inventory/api/v2/analytics/table": {
             "get": {
-                "security": [
-                    {
-                        "BearerToken": []
-                    }
-                ],
-                "description": "Returns asset table with respect to the dimension and granularity",
-                "consumes": [
-                    "application/json"
-                ],
-                "produces": [
-                    "application/json"
-                ],
-                "tags": [
-                    "analytics"
-                ],
-                "summary": "Get Assets Table",
-                "parameters": [
-                    {
-                        "type": "integer",
-                        "description": "timestamp for start in epoch seconds",
-                        "name": "startTime",
-                        "in": "query"
-                    },
-                    {
-                        "type": "integer",
-                        "description": "timestamp for end in epoch seconds",
-                        "name": "endTime",
-                        "in": "query"
-                    },
-                    {
-                        "enum": [
-                            "monthly",
-                            "daily",
-                            "yearly"
-                        ],
-                        "type": "string",
-                        "description": "Granularity of the table, default is daily",
-                        "name": "granularity",
-                        "in": "query"
-                    },
-                    {
-                        "enum": [
-                            "connection",
-                            "metric"
-                        ],
-                        "type": "string",
-                        "description": "Dimension of the table, default is metric",
-                        "name": "dimension",
-                        "in": "query"
-                    }
-                ],
                 "responses": {
                     "200": {
                         "description": "OK",
@@ -6203,27 +6036,6 @@
                 }
             }
         },
-        "github_com_kaytu-io_kaytu-engine_pkg_inventory_api.LocationResponse": {
-            "type": "object",
-            "properties": {
-                "location": {
-                    "description": "Region",
-                    "type": "string",
-                    "example": "na-west"
-                },
-                "resourceCount": {
-                    "description": "Number of resources in the region",
-                    "type": "integer",
-                    "minimum": 0,
-                    "example": 100
-                },
-                "resourceOldCount": {
-                    "type": "integer",
-                    "minimum": 0,
-                    "example": 50
-                }
-            }
-        },
         "github_com_kaytu-io_kaytu-engine_pkg_inventory_api.Metric": {
             "type": "object",
             "properties": {
@@ -6280,21 +6092,6 @@
                 },
                 "size": {
                     "type": "integer"
-                }
-            }
-        },
-        "github_com_kaytu-io_kaytu-engine_pkg_inventory_api.RegionsResourceCountResponse": {
-            "type": "object",
-            "properties": {
-                "regions": {
-                    "type": "array",
-                    "items": {
-                        "$ref": "#/definitions/github_com_kaytu-io_kaytu-engine_pkg_inventory_api.LocationResponse"
-                    }
-                },
-                "totalCount": {
-                    "type": "integer",
-                    "minimum": 0
                 }
             }
         },
