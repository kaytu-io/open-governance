--- conflicted
+++ resolved
@@ -2337,18 +2337,13 @@
 	if sortBy == "" {
 		sortBy = "cost"
 	}
-<<<<<<< HEAD
-=======
+
 	if sortBy != "cost" && sortBy != "growth" &&
 		sortBy != "growth_rate" && sortBy != "cost_growth" &&
 		sortBy != "cost_growth_rate" && sortBy != "onboard_date" &&
 		sortBy != "resource_count" {
 		return ctx.JSON(http.StatusBadRequest, "sortBy is not a valid value")
 	}
-
->>>>>>> aa655690
-	var healthStateSlice []source.HealthStatus
-
 	var lifecycleStateSlice []ConnectionLifecycleState
 	lifecycleState := ctx.QueryParam("lifecycleState")
 	if lifecycleState != "" {
