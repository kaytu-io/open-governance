package onboard

import (
	"context"
	_ "embed"
	"encoding/json"
	"errors"
	"fmt"
<<<<<<< HEAD
	"github.com/labstack/echo-contrib/jaegertracing"
=======
	"github.com/Azure/azure-sdk-for-go/sdk/resourcemanager/subscription/armsubscription"
>>>>>>> 7df0c980
	"net/http"
	"sort"
	"strconv"
	"strings"
	"time"

	api2 "github.com/kaytu-io/kaytu-engine/pkg/inventory/api"

	"github.com/aws/aws-sdk-go-v2/aws"
	"github.com/kaytu-io/kaytu-engine/pkg/internal/httpclient"
	"github.com/kaytu-io/kaytu-engine/pkg/internal/httpserver"
	"go.uber.org/zap"

	api3 "github.com/kaytu-io/kaytu-engine/pkg/auth/api"
	"github.com/kaytu-io/kaytu-engine/pkg/utils"
	"github.com/kaytu-io/kaytu-util/pkg/source"
	"github.com/labstack/echo/v4"

	awsOrgTypes "github.com/aws/aws-sdk-go-v2/service/organizations/types"
	"github.com/google/uuid"
	kaytuAws "github.com/kaytu-io/kaytu-aws-describer/aws"
	kaytuAzure "github.com/kaytu-io/kaytu-azure-describer/azure"
	"github.com/kaytu-io/kaytu-engine/pkg/describe"
	"github.com/kaytu-io/kaytu-engine/pkg/onboard/api"
	"gorm.io/gorm"
)

const (
	paramSourceId     = "sourceId"
	paramCredentialId = "credentialId"
)

func (h HttpHandler) Register(r *echo.Echo) {
	v1 := r.Group("/api/v1")

	v1.GET("/sources", httpserver.AuthorizeHandler(h.ListSources, api3.ViewerRole))
	v1.POST("/sources", httpserver.AuthorizeHandler(h.GetSources, api3.KaytuAdminRole))
	v1.GET("/sources/count", httpserver.AuthorizeHandler(h.CountSources, api3.ViewerRole))
	v1.GET("/catalog/metrics", httpserver.AuthorizeHandler(h.CatalogMetrics, api3.ViewerRole))

	connector := v1.Group("/connector")
	connector.GET("", httpserver.AuthorizeHandler(h.ListConnectors, api3.ViewerRole))

	sourceApiGroup := v1.Group("/source")
	sourceApiGroup.POST("/aws", httpserver.AuthorizeHandler(h.PostSourceAws, api3.EditorRole))
	sourceApiGroup.POST("/azure", httpserver.AuthorizeHandler(h.PostSourceAzure, api3.EditorRole))
	sourceApiGroup.GET("/:sourceId", httpserver.AuthorizeHandler(h.GetSource, api3.KaytuAdminRole))
	sourceApiGroup.GET("/:sourceId/healthcheck", httpserver.AuthorizeHandler(h.GetConnectionHealth, api3.EditorRole))
	sourceApiGroup.GET("/:sourceId/credentials/full", httpserver.AuthorizeHandler(h.GetSourceFullCred, api3.KaytuAdminRole))
	sourceApiGroup.DELETE("/:sourceId", httpserver.AuthorizeHandler(h.DeleteSource, api3.EditorRole))

	credential := v1.Group("/credential")
	credential.POST("", httpserver.AuthorizeHandler(h.PostCredentials, api3.EditorRole))
	credential.PUT("/:credentialId", httpserver.AuthorizeHandler(h.PutCredentials, api3.EditorRole))
	credential.GET("", httpserver.AuthorizeHandler(h.ListCredentials, api3.ViewerRole))
	credential.DELETE("/:credentialId", httpserver.AuthorizeHandler(h.DeleteCredential, api3.EditorRole))
	credential.GET("/:credentialId", httpserver.AuthorizeHandler(h.GetCredential, api3.ViewerRole))
	credential.POST("/:credentialId/autoonboard", httpserver.AuthorizeHandler(h.AutoOnboardCredential, api3.EditorRole))

	connections := v1.Group("/connections")
	connections.GET("/summary", httpserver.AuthorizeHandler(h.ListConnectionsSummaries, api3.ViewerRole))
	connections.POST("/:connectionId/state", httpserver.AuthorizeHandler(h.ChangeConnectionLifecycleState, api3.EditorRole))

	connectionGroups := v1.Group("/connection-groups")
	connectionGroups.GET("", httpserver.AuthorizeHandler(h.ListConnectionGroups, api3.ViewerRole))
	connectionGroups.GET("/:connectionGroupName", httpserver.AuthorizeHandler(h.GetConnectionGroup, api3.ViewerRole))
}

func bindValidate(ctx echo.Context, i interface{}) error {
	if err := ctx.Bind(i); err != nil {
		return err
	}

	if err := ctx.Validate(i); err != nil {
		return err
	}

	return nil
}

// ListConnectors godoc
//
//	@Summary		List connectors
//	@Description	Returns list of all connectors
//	@Security		BearerToken
//	@Tags			onboard
//	@Produce		json
//	@Success		200	{object}	[]api.ConnectorCount
//	@Router			/onboard/api/v1/connector [get]
func (h HttpHandler) ListConnectors(ctx echo.Context) error {
	var res []api.ConnectorCount
	// trace :
	span := jaegertracing.CreateChildSpan(ctx, "ListConnectors")
	span.SetBaggageItem("onboard", "ListConnectors")

	connectors, err := h.db.ListConnectors()
	if err != nil {
		return err
	}
	span.Finish()

	// trace :
	spanCS := jaegertracing.CreateChildSpan(ctx, "CountSourcesOfType")
	spanCS.SetBaggageItem("onboard", "ListConnectors")
	for _, c := range connectors {
		jaegertracing.TraceFunction(ctx, h.db.CountSourcesOfType, "")
		count, err := h.db.CountSourcesOfType(c.Name)
		if err != nil {
			return err
		}
		tags := make(map[string]any)
		err = json.Unmarshal(c.Tags, &tags)
		if err != nil {
			return err
		}
		res = append(res, api.ConnectorCount{
			Connector: api.Connector{
				Name:                c.Name,
				Label:               c.Label,
				ShortDescription:    c.ShortDescription,
				Description:         c.Description,
				Direction:           c.Direction,
				Status:              c.Status,
				Logo:                c.Logo,
				AutoOnboardSupport:  c.AutoOnboardSupport,
				AllowNewConnections: c.AllowNewConnections,
				MaxConnectionLimit:  c.MaxConnectionLimit,
				Tags:                tags,
			},
			ConnectionCount: count,
		})

	}
	spanCS.Finish()
	return ctx.JSON(http.StatusOK, res)
}

// PostSourceAws godoc
//
//	@Summary		Create AWS source
//	@Description	Creating AWS source
//	@Security		BearerToken
//	@Tags			onboard
//	@Produce		json
//	@Success		200		{object}	api.CreateSourceResponse
//	@Param			request	body		api.SourceAwsRequest	true	"Request"
//	@Router			/onboard/api/v1/source/aws [post]
func (h HttpHandler) PostSourceAws(ctx echo.Context) error {
	var req api.SourceAwsRequest
	if err := bindValidate(ctx, &req); err != nil {
		return echo.NewHTTPError(http.StatusBadRequest, "invalid request")
	}

	sdkCnf, err := kaytuAws.GetConfig(context.Background(), req.Config.AccessKey, req.Config.SecretKey, "", "", nil)
	if err != nil {
		return err
	}
	isAttached, err := kaytuAws.CheckAttachedPolicy(h.logger, sdkCnf, "", "")
	if err != nil {
		fmt.Printf("error in checking security audit permission: %v", err)
		return echo.NewHTTPError(http.StatusUnauthorized, PermissionError.Error())
	}
	if !isAttached {
		return echo.NewHTTPError(http.StatusUnauthorized, "Failed to find read access policy")
	}

	// Create source section
	cfg, err := kaytuAws.GetConfig(context.Background(), req.Config.AccessKey, req.Config.SecretKey, "", "", nil)
	if err != nil {
		return err
	}

	if cfg.Region == "" {
		cfg.Region = "us-east-1"
	}

	acc, err := currentAwsAccount(context.Background(), h.logger, cfg)
	if err != nil {
		return err
	}
	if req.Name != "" {
		acc.AccountName = &req.Name
	}
	// trace :
	span := jaegertracing.CreateChildSpan(ctx, "CountSources")
	span.SetBaggageItem("onboard", "PostSourceAws")

	count, err := h.db.CountSources()
	if err != nil {
		return err
	}
	if count >= httpserver.GetMaxConnections(ctx) {
		return echo.NewHTTPError(http.StatusBadRequest, "maximum number of connections reached")
	}
	span.Finish()

	src := NewAWSSource(h.logger, describe.AWSAccountConfig{AccessKey: req.Config.AccessKey, SecretKey: req.Config.SecretKey}, *acc, req.Description)
	secretBytes, err := h.kms.Encrypt(req.Config.AsMap(), h.keyARN)
	if err != nil {
		return err
	}
	src.Credential.Secret = string(secretBytes)

	err = h.db.CreateSource(&src)
	if err != nil {
		return err
	}

	return ctx.JSON(http.StatusOK, src.ToSourceResponse())
}

// PostSourceAzure godoc
//
//	@Summary		Create Azure source
//	@Description	Creating Azure source
//	@Security		BearerToken
//	@Tags			onboard
//	@Produce		json
//	@Success		200		{object}	api.CreateSourceResponse
//	@Param			request	body		api.SourceAzureRequest	true	"Request"
//	@Router			/onboard/api/v1/source/azure [post]
func (h HttpHandler) PostSourceAzure(ctx echo.Context) error {
	var req api.SourceAzureRequest

	if err := bindValidate(ctx, &req); err != nil {
		return echo.NewHTTPError(http.StatusBadRequest, "invalid request")
	}
	// trace :
	span := jaegertracing.CreateChildSpan(ctx, "CountSources")
	span.SetBaggageItem("onboard", "PostSourceAzure")

	count, err := h.db.CountSources()
	if err != nil {
		return err
	}
	span.Finish()
	if count >= httpserver.GetMaxConnections(ctx) {
		return echo.NewHTTPError(http.StatusBadRequest, "maximum number of connections reached")
	}

	isAttached, err := kaytuAzure.CheckRole(kaytuAzure.AuthConfig{
		TenantID:     req.Config.TenantId,
		ObjectID:     req.Config.ObjectId,
		SecretID:     req.Config.SecretId,
		ClientID:     req.Config.ClientId,
		ClientSecret: req.Config.ClientSecret,
	}, req.Config.SubscriptionId, kaytuAzure.DefaultReaderRoleDefinitionIDTemplate)
	if err != nil {
		fmt.Printf("error in checking reader role roleAssignment: %v", err)
		return echo.NewHTTPError(http.StatusUnauthorized, PermissionError.Error())
	}
	if !isAttached {
		return echo.NewHTTPError(http.StatusUnauthorized, "Failed to find reader role roleAssignment")
	}

	cred, err := createAzureCredential(
		ctx.Request().Context(),
		fmt.Sprintf("%s - %s - default credentials", source.CloudAzure, req.Config.SubscriptionId),
		CredentialTypeAutoAzure,
		req.Config,
	)
	if err != nil {
		return err
	}

	azSub, err := currentAzureSubscription(ctx.Request().Context(), h.logger, req.Config.SubscriptionId, kaytuAzure.AuthConfig{
		TenantID:     req.Config.TenantId,
		ObjectID:     req.Config.ObjectId,
		SecretID:     req.Config.SecretId,
		ClientID:     req.Config.ClientId,
		ClientSecret: req.Config.ClientSecret,
	})
	if err != nil {
		return err
	}

	src := NewAzureConnectionWithCredentials(*azSub, source.SourceCreationMethodManual, req.Description, *cred)
	secretBytes, err := h.kms.Encrypt(req.Config.AsMap(), h.keyARN)
	if err != nil {
		return err
	}
	src.Credential.Secret = string(secretBytes)
	// trace :
	spanCS := jaegertracing.CreateChildSpan(ctx, "CreateSource")
	spanCS.SetBaggageItem("onboard", "PostSourceAzure")

	err = h.db.CreateSource(&src)
	if err != nil {
		return err
	}
	spanCS.Finish()

	return ctx.JSON(http.StatusOK, src.ToSourceResponse())
}

func (h HttpHandler) checkCredentialHealth(cred Credential) (bool, error) {
	config, err := h.kms.Decrypt(cred.Secret, h.keyARN)
	if err != nil {
		return false, echo.NewHTTPError(http.StatusInternalServerError, err.Error())
	}
	switch cred.ConnectorType {
	case source.CloudAWS:
		var awsConfig describe.AWSAccountConfig
		awsConfig, err = describe.AWSAccountConfigFromMap(config)
		if err != nil {
			return false, echo.NewHTTPError(http.StatusInternalServerError, err.Error())
		}
		var sdkCnf aws.Config
		sdkCnf, err = kaytuAws.GetConfig(context.Background(), awsConfig.AccessKey, awsConfig.SecretKey, "", "", nil)
		if err != nil {
			return false, echo.NewHTTPError(http.StatusBadRequest, err.Error())
		}
		err = kaytuAws.CheckGetUserPermission(h.logger, sdkCnf)
		if err == nil {
			metadata, err := getAWSCredentialsMetadata(context.Background(), h.logger, awsConfig)
			if err != nil {
				return false, echo.NewHTTPError(http.StatusBadRequest, err.Error())
			}
			jsonMetadata, err := json.Marshal(metadata)
			if err != nil {
				return false, echo.NewHTTPError(http.StatusInternalServerError, err.Error())
			}
			cred.Metadata = jsonMetadata
		}
	case source.CloudAzure:
		var azureConfig describe.AzureSubscriptionConfig
		azureConfig, err = describe.AzureSubscriptionConfigFromMap(config)
		if err != nil {
			return false, echo.NewHTTPError(http.StatusInternalServerError, err.Error())
		}
		err = kaytuAzure.CheckSPNAccessPermission(kaytuAzure.AuthConfig{
			TenantID:            azureConfig.TenantID,
			ObjectID:            azureConfig.ObjectID,
			SecretID:            azureConfig.SecretID,
			ClientID:            azureConfig.ClientID,
			ClientSecret:        azureConfig.ClientSecret,
			CertificatePath:     azureConfig.CertificatePath,
			CertificatePassword: azureConfig.CertificatePass,
			Username:            azureConfig.Username,
			Password:            azureConfig.Password,
		})
		if err == nil {
			metadata, err := getAzureCredentialsMetadata(context.Background(), azureConfig)
			if err != nil {
				return false, echo.NewHTTPError(http.StatusBadRequest, err.Error())
			}
			jsonMetadata, err := json.Marshal(metadata)
			if err != nil {
				return false, echo.NewHTTPError(http.StatusInternalServerError, err.Error())
			}
			cred.Metadata = jsonMetadata
		}
	}

	if err != nil {
		errStr := err.Error()
		cred.HealthReason = &errStr
		cred.HealthStatus = source.HealthStatusUnhealthy
	} else {
		cred.HealthStatus = source.HealthStatusHealthy
		cred.HealthReason = utils.GetPointer("")
	}
	cred.LastHealthCheckTime = time.Now()

	_, dbErr := h.db.UpdateCredential(&cred)
	if dbErr != nil {
		return false, echo.NewHTTPError(http.StatusInternalServerError, dbErr.Error())
	}

	if err != nil {
		return false, echo.NewHTTPError(http.StatusBadRequest, "credential is not healthy")
	}

	return true, nil
}

func createAzureCredential(ctx context.Context, name string, credType CredentialType, config api.AzureCredentialConfig) (*Credential, error) {
	azureCnf, err := describe.AzureSubscriptionConfigFromMap(config.AsMap())
	if err != nil {
		return nil, err
	}

	metadata, err := getAzureCredentialsMetadata(ctx, azureCnf)
	if err != nil {
		return nil, err
	}
	if credType == CredentialTypeManualAzureSpn {
		name = metadata.SpnName
	}
	cred, err := NewAzureCredential(name, credType, metadata)
	if err != nil {
		return nil, err
	}
	return cred, nil
}

func (h HttpHandler) postAzureCredentials(ctx echo.Context, req api.CreateCredentialRequest) error {
	configStr, err := json.Marshal(req.Config)
	if err != nil {
		return err
	}
	config := api.AzureCredentialConfig{}
	err = json.Unmarshal(configStr, &config)
	if err != nil {
		return ctx.JSON(http.StatusBadRequest, "invalid config")
	}

	cred, err := createAzureCredential(ctx.Request().Context(), "", CredentialTypeManualAzureSpn, config)
	if err != nil {
		return err
	}
	secretBytes, err := h.kms.Encrypt(config.AsMap(), h.keyARN)
	if err != nil {
		return err
	}
	cred.Secret = string(secretBytes)
	// trace :
	span := jaegertracing.CreateChildSpan(ctx, "Transaction")
	span.SetBaggageItem("onboard", "postAzureCredentials")

	err = h.db.orm.Transaction(func(tx *gorm.DB) error {
		if err := h.db.CreateCredential(cred); err != nil {
			return err
		}
		return nil
	})
	if err != nil {
		return err
	}
	span.Finish()

	_, err = h.checkCredentialHealth(*cred)
	if err != nil {
		return err
	}

	return ctx.JSON(http.StatusOK, api.CreateCredentialResponse{ID: cred.ID.String()})
}

func (h HttpHandler) postAWSCredentials(ctx echo.Context, req api.CreateCredentialRequest) error {
	configStr, err := json.Marshal(req.Config)
	if err != nil {
		return err
	}
	config := api.AWSCredentialConfig{}
	err = json.Unmarshal(configStr, &config)
	if err != nil {
		return ctx.JSON(http.StatusBadRequest, "invalid config")
	}

	awsCnf, err := describe.AWSAccountConfigFromMap(config.AsMap())
	if err != nil {
		return ctx.JSON(http.StatusBadRequest, "invalid config")
	}

	metadata, err := getAWSCredentialsMetadata(ctx.Request().Context(), h.logger, awsCnf)
	if err != nil {
		return err
	}

	name := metadata.AccountID
	config.AccountId = metadata.AccountID
	if metadata.OrganizationID != nil {
		name = *metadata.OrganizationID
	}

	cred, err := NewAWSCredential(name, metadata, CredentialTypeManualAwsOrganization)
	if err != nil {
		return err
	}
	secretBytes, err := h.kms.Encrypt(config.AsMap(), h.keyARN)
	if err != nil {
		return err
	}
	cred.Secret = string(secretBytes)
	// trace :
	span := jaegertracing.CreateChildSpan(ctx, "Transaction")
	span.SetBaggageItem("onboard", "postAWSCredentials")

	err = h.db.orm.Transaction(func(tx *gorm.DB) error {
		// trace :
		spanCC := jaegertracing.CreateChildSpan(ctx, "CreateCredential")
		spanCC.SetBaggageItem("onboard", "postAWSCredentials")

		if err := h.db.CreateCredential(cred); err != nil {
			return err
		}
		span.Finish()
		return nil
	})
	if err != nil {
		return err
	}
	span.Finish()

	_, err = h.checkCredentialHealth(*cred)
	if err != nil {
		return err
	}

	return ctx.JSON(http.StatusOK, api.CreateCredentialResponse{ID: cred.ID.String()})
}

// PostCredentials godoc
//
//	@Summary		Create connection credentials
//	@Description	Creating connection credentials
//	@Security		BearerToken
//	@Tags			onboard
//	@Produce		json
//	@Success		200		{object}	api.CreateCredentialResponse
//	@Param			config	body		api.CreateCredentialRequest	true	"config"
//	@Router			/onboard/api/v1/credential [post]
func (h HttpHandler) PostCredentials(ctx echo.Context) error {
	var req api.CreateCredentialRequest

	if err := bindValidate(ctx, &req); err != nil {
		return echo.NewHTTPError(http.StatusBadRequest, "invalid request")
	}

	switch req.SourceType {
	case source.CloudAzure:
		return h.postAzureCredentials(ctx, req)
	case source.CloudAWS:
		return h.postAWSCredentials(ctx, req)
	}

	return echo.NewHTTPError(http.StatusBadRequest, "invalid source type")
}

// ListCredentials godoc
//
//	@Summary		List credentials
//	@Description	Retrieving list of credentials with their details
//	@Security		BearerToken
//	@Tags			onboard
//	@Produce		json
//	@Success		200				{object}	api.ListCredentialResponse
//	@Param			connector		query		source.Type				false	"filter by connector type"
//	@Param			health			query		string					false	"filter by health status"	Enums(healthy, unhealthy)
//	@Param			credentialType	query		[]api.CredentialType	false	"filter by credential type"
//	@Param			pageSize		query		int						false	"page size"		default(50)
//	@Param			pageNumber		query		int						false	"page number"	default(1)
//	@Router			/onboard/api/v1/credential [get]
func (h HttpHandler) ListCredentials(ctx echo.Context) error {
	connector, _ := source.ParseType(ctx.QueryParam("connector"))
	health, _ := source.ParseHealthStatus(ctx.QueryParam("health"))
	credentialTypes := ParseCredentialTypes(ctx.QueryParams()["credentialType"])
	if len(credentialTypes) == 0 {
		// Take note if you want the change this, the default is used in the frontend AND the checkup worker
		credentialTypes = GetManualCredentialTypes()
	}
	pageSizeStr := ctx.QueryParam("pageSize")
	pageNumberStr := ctx.QueryParam("pageNumber")
	pageSize := int64(50)
	pageNumber := int64(1)
	if pageSizeStr != "" {
		pageSize, _ = strconv.ParseInt(pageSizeStr, 10, 64)
	}
	if pageNumberStr != "" {
		pageNumber, _ = strconv.ParseInt(pageNumberStr, 10, 64)
	}
	// trace :
	span := jaegertracing.CreateChildSpan(ctx, "GetCredentialsByFilters")
	span.SetBaggageItem("onboard", "ListCredentials")

	credentials, err := h.db.GetCredentialsByFilters(connector, health, credentialTypes)
	if err != nil {
		return echo.NewHTTPError(http.StatusInternalServerError, err.Error())
	}
	span.Finish()

	apiCredentials := make([]api.Credential, 0, len(credentials))
	// trace :
	spanCCBC := jaegertracing.CreateChildSpan(ctx, "CountConnectionsByCredential")
	spanCCBC.SetBaggageItem("onboard", "ListCredentials")
	for _, cred := range credentials {
		totalConnectionCount, err := h.db.CountConnectionsByCredential(cred.ID.String(), nil, nil)
		if err != nil {
			return echo.NewHTTPError(http.StatusInternalServerError, err.Error())
		}
		unhealthyConnectionCount, err := h.db.CountConnectionsByCredential(cred.ID.String(), nil, []source.HealthStatus{source.HealthStatusUnhealthy})
		if err != nil {
			return echo.NewHTTPError(http.StatusInternalServerError, err.Error())
		}

		onboardConnectionCount, err := h.db.CountConnectionsByCredential(cred.ID.String(),
			[]ConnectionLifecycleState{ConnectionLifecycleStateInProgress, ConnectionLifecycleStateOnboard}, nil)
		if err != nil {
			return echo.NewHTTPError(http.StatusInternalServerError, err.Error())
		}
		discoveredConnectionCount, err := h.db.CountConnectionsByCredential(cred.ID.String(), []ConnectionLifecycleState{ConnectionLifecycleStateDiscovered}, nil)
		if err != nil {
			return echo.NewHTTPError(http.StatusInternalServerError, err.Error())
		}
		disabledConnectionCount, err := h.db.CountConnectionsByCredential(cred.ID.String(), []ConnectionLifecycleState{ConnectionLifecycleStateDisabled}, nil)
		if err != nil {
			return echo.NewHTTPError(http.StatusInternalServerError, err.Error())
		}
		archivedConnectionCount, err := h.db.CountConnectionsByCredential(cred.ID.String(), []ConnectionLifecycleState{ConnectionLifecycleStateArchived}, nil)
		if err != nil {
			return echo.NewHTTPError(http.StatusInternalServerError, err.Error())
		}

		apiCredential := cred.ToAPI()
		apiCredential.TotalConnections = &totalConnectionCount
		apiCredential.UnhealthyConnections = &unhealthyConnectionCount

		apiCredential.DiscoveredConnections = &discoveredConnectionCount
		apiCredential.OnboardConnections = &onboardConnectionCount
		apiCredential.DisabledConnections = &disabledConnectionCount
		apiCredential.ArchivedConnections = &archivedConnectionCount

		apiCredentials = append(apiCredentials, apiCredential)
	}
	spanCCBC.Finish()

	sort.Slice(apiCredentials, func(i, j int) bool {
		return apiCredentials[i].OnboardDate.After(apiCredentials[j].OnboardDate)
	})

	result := api.ListCredentialResponse{
		TotalCredentialCount: len(apiCredentials),
		Credentials:          utils.Paginate(pageNumber, pageSize, apiCredentials),
	}

	return ctx.JSON(http.StatusOK, result)
}

// GetCredential godoc
//
//	@Summary		Get Credential
//	@Description	Retrieving credential details by credential ID
//	@Security		BearerToken
//	@Tags			onboard
//	@Produce		json
//	@Success		200				{object}	api.Credential
//	@Param			credentialId	path		string	true	"Credential ID"
//	@Router			/onboard/api/v1/credential/{credentialId} [get]
func (h HttpHandler) GetCredential(ctx echo.Context) error {
	credId, err := uuid.Parse(ctx.Param(paramCredentialId))
	if err != nil {
		return echo.NewHTTPError(http.StatusBadRequest, "invalid request")
	}
	// trace :
	span := jaegertracing.CreateChildSpan(ctx, "GetCredentialByID")
	span.SetBaggageItem("onboard", "GetCredential")

	credential, err := h.db.GetCredentialByID(credId)
	if err != nil {
		if err == gorm.ErrRecordNotFound {
			return echo.NewHTTPError(http.StatusNotFound, "credential not found")
		}
		return echo.NewHTTPError(http.StatusInternalServerError, err.Error())
	}
	span.Finish()
	// trace :
	spanGSBCI := jaegertracing.CreateChildSpan(ctx, "GetSourcesByCredentialID")
	spanGSBCI.SetBaggageItem("onboard", "GetCredential")

	connections, err := h.db.GetSourcesByCredentialID(credId.String())
	if err != nil {
		return echo.NewHTTPError(http.StatusInternalServerError, err.Error())
	}
	spanGSBCI.Finish()

	metadata := make(map[string]any)
	err = json.Unmarshal(credential.Metadata, &metadata)
	if err != nil {
		return err
	}

	apiCredential := credential.ToAPI()
	if err != nil {
		return err
	}
	for _, conn := range connections {
		apiCredential.Connections = append(apiCredential.Connections, conn.toAPI())
		switch conn.LifecycleState {
		case ConnectionLifecycleStateDiscovered:
			apiCredential.DiscoveredConnections = utils.PAdd(apiCredential.DiscoveredConnections, utils.GetPointer(1))
		case ConnectionLifecycleStateInProgress:
			fallthrough
		case ConnectionLifecycleStateOnboard:
			apiCredential.OnboardConnections = utils.PAdd(apiCredential.OnboardConnections, utils.GetPointer(1))
		case ConnectionLifecycleStateDisabled:
			apiCredential.DisabledConnections = utils.PAdd(apiCredential.DisabledConnections, utils.GetPointer(1))
		case ConnectionLifecycleStateArchived:
			apiCredential.ArchivedConnections = utils.PAdd(apiCredential.ArchivedConnections, utils.GetPointer(1))
		}
		if conn.HealthState == source.HealthStatusUnhealthy {
			apiCredential.UnhealthyConnections = utils.PAdd(apiCredential.UnhealthyConnections, utils.GetPointer(1))
		}

		apiCredential.TotalConnections = utils.PAdd(apiCredential.TotalConnections, utils.GetPointer(1))
	}

	switch credential.ConnectorType {
	case source.CloudAzure:
		cnf, err := h.kms.Decrypt(credential.Secret, h.keyARN)
		if err != nil {
			return err
		}
		azureCnf, err := describe.AzureSubscriptionConfigFromMap(cnf)
		if err != nil {
			return err
		}
		apiCredential.Config = api.AzureCredentialConfig{
			SubscriptionId: azureCnf.SubscriptionID,
			TenantId:       azureCnf.TenantID,
			ObjectId:       azureCnf.ObjectID,
			SecretId:       azureCnf.SecretID,
			ClientId:       azureCnf.ClientID,
		}
	case source.CloudAWS:
		cnf, err := h.kms.Decrypt(credential.Secret, h.keyARN)
		if err != nil {
			return err
		}
		awsCnf, err := describe.AWSAccountConfigFromMap(cnf)
		if err != nil {
			return err
		}
		apiCredential.Config = api.AWSCredentialConfig{
			AccountId:            awsCnf.AccountID,
			Regions:              awsCnf.Regions,
			AccessKey:            awsCnf.AccessKey,
			AssumeRoleName:       awsCnf.AssumeRoleName,
			AssumeRolePolicyName: awsCnf.AssumeRolePolicyName,
			ExternalId:           awsCnf.ExternalID,
		}
	}

	return ctx.JSON(http.StatusOK, apiCredential)
}

func (h HttpHandler) autoOnboardAzureSubscriptions(ctx context.Context, credential Credential, maxConnections int64) ([]api.Connection, error) {
	onboardedSources := make([]api.Connection, 0)
	cnf, err := h.kms.Decrypt(credential.Secret, h.keyARN)
	if err != nil {
		return nil, err
	}
	azureCnf, err := describe.AzureSubscriptionConfigFromMap(cnf)
	if err != nil {
		return nil, err
	}
	h.logger.Info("discovering subscriptions", zap.String("credentialId", credential.ID.String()))
	subs, err := discoverAzureSubscriptions(ctx, h.logger, kaytuAzure.AuthConfig{
		TenantID:     azureCnf.TenantID,
		ObjectID:     azureCnf.ObjectID,
		SecretID:     azureCnf.SecretID,
		ClientID:     azureCnf.ClientID,
		ClientSecret: azureCnf.ClientSecret,
	})
	if err != nil {
		h.logger.Error("failed to discover subscriptions", zap.Error(err))
		return nil, err
	}
	h.logger.Info("discovered subscriptions", zap.Int("count", len(subs)))

	existingConnections, err := h.db.GetSourcesOfType(credential.ConnectorType)
	if err != nil {
		return nil, err
	}

	existingConnectionSubIDs := make([]string, 0, len(existingConnections))
	subsToOnboard := make([]azureSubscription, 0)
	for _, conn := range existingConnections {
		existingConnectionSubIDs = append(existingConnectionSubIDs, conn.SourceId)
	}
	for _, sub := range subs {
		if sub.SubModel.State != nil && *sub.SubModel.State == armsubscription.SubscriptionStateEnabled && !utils.Includes(existingConnectionSubIDs, sub.SubscriptionID) {
			subsToOnboard = append(subsToOnboard, sub)
		} else {
			for _, conn := range existingConnections {
				if conn.SourceId == sub.SubscriptionID {
					name := sub.SubscriptionID
					if sub.SubModel.DisplayName != nil {
						name = *sub.SubModel.DisplayName
					}
					localConn := conn
					if conn.Name != name {
						localConn.Name = name
					}
					if sub.SubModel.State != nil && *sub.SubModel.State != armsubscription.SubscriptionStateEnabled {
						localConn.LifecycleState = ConnectionLifecycleStateDisabled
					}
					if conn.Name != name || localConn.LifecycleState != conn.LifecycleState {
						_, err := h.db.UpdateSource(&localConn)
						if err != nil {
							h.logger.Error("failed to update source", zap.Error(err))
							return nil, err
						}
					}
				}
			}
		}
	}

	h.logger.Info("onboarding subscriptions", zap.Int("count", len(subsToOnboard)))

	for _, sub := range subsToOnboard {
		h.logger.Info("onboarding subscription", zap.String("subscriptionId", sub.SubscriptionID))
		count, err := h.db.CountSources()
		if err != nil {
			return nil, err
		}
		if count >= maxConnections {
			return nil, echo.NewHTTPError(http.StatusBadRequest, "maximum number of connections reached")
		}

		isAttached, err := kaytuAzure.CheckRole(kaytuAzure.AuthConfig{
			TenantID:     azureCnf.TenantID,
			ObjectID:     azureCnf.ObjectID,
			SecretID:     azureCnf.SecretID,
			ClientID:     azureCnf.ClientID,
			ClientSecret: azureCnf.ClientSecret,
		}, sub.SubscriptionID, kaytuAzure.DefaultReaderRoleDefinitionIDTemplate)
		if err != nil {
			h.logger.Warn("failed to check role", zap.Error(err))
			continue
		}
		if !isAttached {
			h.logger.Warn("role not attached", zap.String("subscriptionId", sub.SubscriptionID))
			continue
		}

		src := NewAzureConnectionWithCredentials(
			sub,
			source.SourceCreationMethodAutoOnboard,
			fmt.Sprintf("Auto onboarded subscription %s", sub.SubscriptionID),
			credential,
		)

		err = h.db.CreateSource(&src)
		if err != nil {
			return nil, err
		}

		metadata := make(map[string]any)
		if src.Metadata.String() != "" {
			err := json.Unmarshal(src.Metadata, &metadata)
			if err != nil {
				return nil, err
			}
		}

		onboardedSources = append(onboardedSources, api.Connection{
			ID:                   src.ID,
			ConnectionID:         src.SourceId,
			ConnectionName:       src.Name,
			Email:                src.Email,
			Connector:            src.Type,
			Description:          src.Description,
			CredentialID:         src.CredentialID.String(),
			CredentialName:       src.Credential.Name,
			OnboardDate:          src.CreatedAt,
			LifecycleState:       api.ConnectionLifecycleState(src.LifecycleState),
			AssetDiscoveryMethod: src.AssetDiscoveryMethod,
			LastHealthCheckTime:  src.LastHealthCheckTime,
			HealthReason:         src.HealthReason,
			Metadata:             metadata,
		})
	}

	return onboardedSources, nil
}

func (h HttpHandler) autoOnboardAWSAccounts(ctx context.Context, credential Credential, maxConnections int64) ([]api.Connection, error) {
	onboardedSources := make([]api.Connection, 0)
	cnf, err := h.kms.Decrypt(credential.Secret, h.keyARN)
	if err != nil {
		return nil, err
	}
	awsCnf, err := describe.AWSAccountConfigFromMap(cnf)
	if err != nil {
		return nil, err
	}
	cfg, err := kaytuAws.GetConfig(
		ctx,
		awsCnf.AccessKey,
		awsCnf.SecretKey,
		"",
		"",
		nil)
	h.logger.Info("discovering accounts", zap.String("credentialId", credential.ID.String()))
	if cfg.Region == "" {
		cfg.Region = "us-east-1"
	}
	accounts, err := discoverAWSAccounts(ctx, cfg)
	if err != nil {
		h.logger.Error("failed to discover accounts", zap.Error(err))
		return nil, err
	}
	h.logger.Info("discovered accounts", zap.Int("count", len(accounts)))
	existingConnections, err := h.db.GetSourcesOfType(credential.ConnectorType)
	if err != nil {
		return nil, err
	}
	existingConnectionAccountIDs := make([]string, 0, len(existingConnections))
	for _, conn := range existingConnections {
		existingConnectionAccountIDs = append(existingConnectionAccountIDs, conn.SourceId)
	}
	accountsToOnboard := make([]awsAccount, 0)
	for _, account := range accounts {
		if account.Account.Status == awsOrgTypes.AccountStatusActive && !utils.Includes(existingConnectionAccountIDs, account.AccountID) {
			accountsToOnboard = append(accountsToOnboard, account)
		} else {
			for _, conn := range existingConnections {
				if conn.SourceId == account.AccountID {
					name := account.AccountID
					if account.AccountName != nil {
						name = *account.AccountName
					}

					localConn := conn
					if conn.Name != name {
						localConn.Name = name
					}
					if account.Account.Status != awsOrgTypes.AccountStatusActive {
						localConn.LifecycleState = ConnectionLifecycleStateArchived
					}
					if conn.Name != name || account.Account.Status != awsOrgTypes.AccountStatusActive {
						_, err := h.db.UpdateSource(&localConn)
						if err != nil {
							h.logger.Error("failed to update source", zap.Error(err))
							return nil, err
						}
					}
				}
			}
		}
	}

	// TODO add tag filter

	h.logger.Info("onboarding accounts", zap.Int("count", len(accountsToOnboard)))
	for _, account := range accountsToOnboard {
		//assumeRoleArn := kaytuAws.GetRoleArnFromName(account.AccountID, awsCnf.AssumeRoleName)
		//sdkCnf, err := kaytuAws.GetConfig(ctx.Request().Context(), awsCnf.AccessKey, awsCnf.SecretKey, assumeRoleArn, assumeRoleArn, awsCnf.ExternalID)
		//if err != nil {
		//	h.logger.Warn("failed to get config", zap.Error(err))
		//	return err
		//}
		//isAttached, err := kaytuAws.CheckAttachedPolicy(h.logger, sdkCnf, awsCnf.AssumeRoleName, kaytuAws.SecurityAuditPolicyARN)
		//if err != nil {
		//	h.logger.Warn("failed to check get user permission", zap.Error(err))
		//	continue
		//}
		//if !isAttached {
		//	h.logger.Warn("security audit policy not attached", zap.String("accountID", account.AccountID))
		//	continue
		//}
		h.logger.Info("onboarding account", zap.String("accountID", account.AccountID))
		count, err := h.db.CountSources()
		if err != nil {
			return nil, err
		}
		if count >= maxConnections {
			return nil, echo.NewHTTPError(http.StatusBadRequest, "maximum number of connections reached")
		}

		src := NewAWSAutoOnboardedConnection(
			h.logger,
			awsCnf,
			account,
			source.SourceCreationMethodAutoOnboard,
			fmt.Sprintf("Auto onboarded account %s", account.AccountID),
			credential,
		)

		err = h.db.orm.Transaction(func(tx *gorm.DB) error {
			err := h.db.CreateSource(&src)
			if err != nil {
				return err
			}

			//TODO: add enable account

			return nil
		})
		if err != nil {
			return nil, err
		}

		metadata := make(map[string]any)
		if src.Metadata.String() != "" {
			err := json.Unmarshal(src.Metadata, &metadata)
			if err != nil {
				return nil, err
			}
		}

		onboardedSources = append(onboardedSources, api.Connection{
			ID:                   src.ID,
			ConnectionID:         src.SourceId,
			ConnectionName:       src.Name,
			Email:                src.Email,
			Connector:            src.Type,
			Description:          src.Description,
			CredentialID:         src.CredentialID.String(),
			CredentialName:       src.Credential.Name,
			OnboardDate:          src.CreatedAt,
			LifecycleState:       api.ConnectionLifecycleState(src.LifecycleState),
			AssetDiscoveryMethod: src.AssetDiscoveryMethod,
			LastHealthCheckTime:  src.LastHealthCheckTime,
			HealthReason:         src.HealthReason,
			Metadata:             metadata,
		})
	}

	return onboardedSources, nil
}

// AutoOnboardCredential godoc
//
//	@Summary		Onboard credential connections
//	@Description	Onboard all available connections for a credential
//	@Security		BearerToken
//	@Tags			onboard
//	@Produce		json
//	@Param			credentialId	path		string	true	"CredentialID"
//	@Success		200				{object}	[]api.Connection
//	@Router			/onboard/api/v1/credential/{credentialId}/autoonboard [post]
func (h HttpHandler) AutoOnboardCredential(ctx echo.Context) error {
	credId, err := uuid.Parse(ctx.Param(paramCredentialId))
	if err != nil {
		return echo.NewHTTPError(http.StatusBadRequest, "invalid request")
	}
	// trace :
	span := jaegertracing.CreateChildSpan(ctx, "GetCredentialByID")
	span.SetBaggageItem("onboard", "AutoOnboardCredential")

	credential, err := h.db.GetCredentialByID(credId)
	if err != nil {
		if err == gorm.ErrRecordNotFound {
			return echo.NewHTTPError(http.StatusNotFound, "credential not found")
		}
		return echo.NewHTTPError(http.StatusInternalServerError, err.Error())
	}
	span.Finish()

	maxConns := httpserver.GetMaxConnections(ctx)

	onboardedSources := make([]api.Connection, 0)
	switch credential.ConnectorType {
	case source.CloudAzure:
		onboardedSources, err = h.autoOnboardAzureSubscriptions(ctx.Request().Context(), *credential, maxConns)
		if err != nil {
			return err
		}
	case source.CloudAWS:
		onboardedSources, err = h.autoOnboardAWSAccounts(ctx.Request().Context(), *credential, maxConns)
		if err != nil {
			return err
		}
	default:
		return echo.NewHTTPError(http.StatusBadRequest, "connector doesn't support auto onboard")
	}

	return ctx.JSON(http.StatusOK, onboardedSources)
}

func (h HttpHandler) putAzureCredentials(ctx echo.Context, req api.UpdateCredentialRequest) error {
	id, err := uuid.Parse(ctx.Param("credentialId"))
	if err != nil {
		return ctx.JSON(http.StatusBadRequest, "invalid id")
	}
	// trace :
	span := jaegertracing.CreateChildSpan(ctx, "GetCredentialByID")
	span.SetBaggageItem("onboard", "putAzureCredentials")

	cred, err := h.db.GetCredentialByID(id)
	if err != nil {
		if err != gorm.ErrRecordNotFound {
			return err
		}
		return ctx.JSON(http.StatusNotFound, "credential not found")
	}
	span.Finish()

	if req.Name != nil {
		cred.Name = req.Name
	}

	cnf, err := h.kms.Decrypt(cred.Secret, h.keyARN)
	if err != nil {
		return err
	}
	config, err := describe.AzureSubscriptionConfigFromMap(cnf)
	if err != nil {
		return err
	}

	if req.Config != nil {
		configStr, err := json.Marshal(req.Config)
		if err != nil {
			return err
		}
		newConfig := api.AzureCredentialConfig{}
		err = json.Unmarshal(configStr, &newConfig)
		if err != nil {
			return ctx.JSON(http.StatusBadRequest, "invalid config")
		}
		if newConfig.SubscriptionId != "" {
			config.SubscriptionID = newConfig.SubscriptionId
		}
		if newConfig.TenantId != "" {
			config.TenantID = newConfig.TenantId
		}
		if newConfig.ObjectId != "" {
			config.ObjectID = newConfig.ObjectId
		}
		if newConfig.SecretId != "" {
			config.SecretID = newConfig.SecretId
		}
		if newConfig.ClientId != "" {
			config.ClientID = newConfig.ClientId
		}
		if newConfig.ClientSecret != "" {
			config.ClientSecret = newConfig.ClientSecret
		}
	}
	metadata, err := getAzureCredentialsMetadata(ctx.Request().Context(), config)
	if err != nil {
		return err
	}
	jsonMetadata, err := json.Marshal(metadata)
	if err != nil {
		return err
	}
	cred.Metadata = jsonMetadata
	secretBytes, err := h.kms.Encrypt(config.ToMap(), h.keyARN)
	if err != nil {
		return err
	}
	cred.Secret = string(secretBytes)
	if metadata.SpnName != "" {
		cred.Name = &metadata.SpnName
	}
	// trace :
	spanT := jaegertracing.CreateChildSpan(ctx, "Transaction")
	spanT.SetBaggageItem("onboard", "putAzureCredentials")
	err = h.db.orm.Transaction(func(tx *gorm.DB) error {
		// trace :
		spanUC := jaegertracing.CreateChildSpan(ctx, "UpdateCredential")
		spanUC.SetBaggageItem("onboard", "putAzureCredentials")
		if _, err := h.db.UpdateCredential(cred); err != nil {
			return err
		}
		span.Finish()

		return nil
	})
	spanT.Finish()

	if err != nil {
		return err
	}

	_, err = h.checkCredentialHealth(*cred)
	if err != nil {
		return err
	}

	return ctx.JSON(http.StatusOK, struct{}{})
}

func (h HttpHandler) putAWSCredentials(ctx echo.Context, req api.UpdateCredentialRequest) error {
	id, err := uuid.Parse(ctx.Param("credentialId"))
	if err != nil {
		return ctx.JSON(http.StatusBadRequest, "invalid id")
	}
	// trace :
	span := jaegertracing.CreateChildSpan(ctx, "GetCredentialByID")
	span.SetBaggageItem("onboard", "putAWSCredentials")

	cred, err := h.db.GetCredentialByID(id)
	if err != nil {
		if err != gorm.ErrRecordNotFound {
			return err
		}
		return ctx.JSON(http.StatusNotFound, "credential not found")
	}
	span.Finish()

	if req.Name != nil {
		cred.Name = req.Name
	}

	cnf, err := h.kms.Decrypt(cred.Secret, h.keyARN)
	if err != nil {
		return err
	}
	config, err := describe.AWSAccountConfigFromMap(cnf)
	if err != nil {
		return err
	}

	if req.Config != nil {
		configStr, err := json.Marshal(req.Config)
		if err != nil {
			return err
		}
		newConfig := api.AWSCredentialConfig{}
		err = json.Unmarshal(configStr, &newConfig)
		if err != nil {
			return ctx.JSON(http.StatusBadRequest, "invalid config")
		}

		if newConfig.AccountId != "" {
			config.AccountID = newConfig.AccountId
		}
		if newConfig.Regions != nil {
			config.Regions = newConfig.Regions
		}
		if newConfig.AccessKey != "" {
			config.AccessKey = newConfig.AccessKey
		}
		if newConfig.SecretKey != "" {
			config.SecretKey = newConfig.SecretKey
		}
		if newConfig.AssumeRoleName != "" {
			config.AssumeRoleName = newConfig.AssumeRoleName
		}
		if newConfig.AssumeRolePolicyName != "" {
			config.AssumeRolePolicyName = newConfig.AssumeRolePolicyName
		}
		if newConfig.ExternalId != nil {
			config.ExternalID = newConfig.ExternalId
		}
	}

	metadata, err := getAWSCredentialsMetadata(ctx.Request().Context(), h.logger, config)
	if err != nil {
		return err
	}
	jsonMetadata, err := json.Marshal(metadata)
	if err != nil {
		return err
	}
	cred.Metadata = jsonMetadata
	secretBytes, err := h.kms.Encrypt(config.ToMap(), h.keyARN)
	if err != nil {
		return err
	}
	cred.Secret = string(secretBytes)
	if metadata.OrganizationID != nil && metadata.OrganizationMasterAccountId != nil &&
		metadata.AccountID == *metadata.OrganizationMasterAccountId &&
		config.AssumeRoleName != "" && config.ExternalID != nil {
		cred.Name = metadata.OrganizationID
		cred.CredentialType = CredentialTypeManualAwsOrganization
	}
	// trace :
	spanT := jaegertracing.CreateChildSpan(ctx, "Transaction")
	spanT.SetBaggageItem("onboard", "putAWSCredentials")

	err = h.db.orm.Transaction(func(tx *gorm.DB) error {
		// trace :
		spanUC := jaegertracing.CreateChildSpan(ctx, "UpdateCredential")
		spanUC.SetBaggageItem("onboard", "putAWSCredentials")

		if _, err := h.db.UpdateCredential(cred); err != nil {
			return err
		}
		spanUC.Finish()
		return nil
	})
	if err != nil {
		return err
	}
	spanT.Finish()

	_, err = h.checkCredentialHealth(*cred)
	if err != nil {
		return err
	}

	return ctx.JSON(http.StatusOK, struct{}{})
}

// PutCredentials godoc
//
//	@Summary		Edit credential
//	@Description	Edit a credential by ID
//	@Security		BearerToken
//	@Tags			onboard
//	@Produce		json
//	@Success		200
//	@Param			credentialId	path	string						true	"Credential ID"
//	@Param			config			body	api.UpdateCredentialRequest	true	"config"
//	@Router			/onboard/api/v1/credential/{credentialId} [put]
func (h HttpHandler) PutCredentials(ctx echo.Context) error {
	var req api.UpdateCredentialRequest
	if err := bindValidate(ctx, &req); err != nil {
		return echo.NewHTTPError(http.StatusBadRequest, "invalid request")
	}

	switch req.Connector {
	case source.CloudAzure:
		return h.putAzureCredentials(ctx, req)
	case source.CloudAWS:
		return h.putAWSCredentials(ctx, req)
	}

	return ctx.JSON(http.StatusBadRequest, "invalid source type")
}

// DeleteCredential godoc
//
//	@Summary		Delete credential
//	@Description	Remove a credential by ID
//	@Security		BearerToken
//	@Tags			onboard
//	@Produce		json
//	@Success		200
//	@Param			credentialId	path	string	true	"CredentialID"
//	@Router			/onboard/api/v1/credential/{credentialId} [delete]
func (h HttpHandler) DeleteCredential(ctx echo.Context) error {
	credId, err := uuid.Parse(ctx.Param(paramCredentialId))
	if err != nil {
		return echo.NewHTTPError(http.StatusBadRequest, "invalid request")
	}
	// trace:
	span := jaegertracing.CreateChildSpan(ctx, "GetCredentialByID")
	span.SetBaggageItem("onboard", "DeleteCredential")

	credential, err := h.db.GetCredentialByID(credId)
	if err != nil {
		if err == gorm.ErrRecordNotFound {
			return echo.NewHTTPError(http.StatusNotFound, "credential not found")
		}
		return echo.NewHTTPError(http.StatusInternalServerError, err.Error())
	}
	span.Finish()

	// trace :
	spanGSBCI := jaegertracing.CreateChildSpan(ctx, "GetSourcesByCredentialID")
	spanGSBCI.SetBaggageItem("onboard", "DeleteCredential")

	sources, err := h.db.GetSourcesByCredentialID(credential.ID.String())
	if err != nil {
		return echo.NewHTTPError(http.StatusInternalServerError, err.Error())
	}
	spanGSBCI.Finish()

	err = h.db.orm.Transaction(func(tx *gorm.DB) error {
		// trace :
		spanDC := jaegertracing.CreateChildSpan(ctx, "DeleteCredential")
		spanDC.SetBaggageItem("onboard", "DeleteCredential")
		if err := h.db.DeleteCredential(credential.ID); err != nil {
			return echo.NewHTTPError(http.StatusInternalServerError, err.Error())
		}
		spanDC.Finish()

		// trace :
		spanUSLS := jaegertracing.CreateChildSpan(ctx, "UpdateSourceLifecycleState")
		spanUSLS.SetBaggageItem("onboard", "DeleteCredential")

		for _, src := range sources {
			if err := h.db.UpdateSourceLifecycleState(src.ID, ConnectionLifecycleStateDisabled); err != nil {
				return err
			}
		}
		spanUSLS.Finish()

		return nil
	})
	if err != nil {
		return err
	}

	return ctx.JSON(http.StatusOK, struct{}{})
}

func (h HttpHandler) GetSourceFullCred(ctx echo.Context) error {
	sourceUUID, err := uuid.Parse(ctx.Param("sourceId"))
	if err != nil {
		return echo.NewHTTPError(http.StatusBadRequest, "invalid source uuid")
	}
	// trace :
	span := jaegertracing.CreateChildSpan(ctx, "GetSource")
	span.SetBaggageItem("onboard", "GetSourceFullCred")

	src, err := h.db.GetSource(sourceUUID)
	if err != nil {
		return err
	}
	span.Finish()

	cnf, err := h.kms.Decrypt(src.Credential.Secret, h.keyARN)
	if err != nil {
		return err
	}

	switch src.Type {
	case source.CloudAWS:
		awsCnf, err := describe.AWSAccountConfigFromMap(cnf)
		if err != nil {
			return err
		}
		return ctx.JSON(http.StatusOK, api.AWSCredential{
			AccessKey: awsCnf.AccessKey,
			SecretKey: awsCnf.SecretKey,
		})
	case source.CloudAzure:
		azureCnf, err := describe.AzureSubscriptionConfigFromMap(cnf)
		if err != nil {
			return err
		}
		return ctx.JSON(http.StatusOK, api.AzureCredential{
			ClientID:     azureCnf.ClientID,
			TenantID:     azureCnf.TenantID,
			ClientSecret: azureCnf.ClientSecret,
		})
	default:
		return errors.New("invalid provider")
	}
}

func (h HttpHandler) updateConnectionHealth(connection Source, healthStatus source.HealthStatus, reason *string) (Source, error) {
	connection.HealthState = healthStatus
	connection.HealthReason = reason
	connection.LastHealthCheckTime = time.Now()
	_, err := h.db.UpdateSource(&connection)
	if err != nil {
		return Source{}, err
	}
	//TODO Mahan: record state change in elastic search
	return connection, nil
}

func (h HttpHandler) checkConnectionHealth(ctx context.Context, connection Source, updateMetadata bool) (Source, error) {
	var cnf map[string]any
	cnf, err := h.kms.Decrypt(connection.Credential.Secret, h.keyARN)
	if err != nil {
		h.logger.Error("failed to decrypt credential", zap.Error(err), zap.String("sourceId", connection.SourceId))
		return connection, err
	}

	var isAttached bool
	switch connection.Type {
	case source.CloudAWS:
		var awsCnf describe.AWSAccountConfig
		awsCnf, err = describe.AWSAccountConfigFromMap(cnf)
		if err != nil {
			h.logger.Error("failed to get aws config", zap.Error(err), zap.String("sourceId", connection.SourceId))
			return connection, err
		}
		assumeRoleArn := kaytuAws.GetRoleArnFromName(connection.SourceId, awsCnf.AssumeRoleName)
		var sdkCnf aws.Config
		if awsCnf.AccountID != connection.SourceId {
			sdkCnf, err = kaytuAws.GetConfig(ctx, awsCnf.AccessKey, awsCnf.SecretKey, "", assumeRoleArn, awsCnf.ExternalID)
		} else {
			sdkCnf, err = kaytuAws.GetConfig(ctx, awsCnf.AccessKey, awsCnf.SecretKey, "", "", nil)
		}
		if err != nil {
			h.logger.Error("failed to get aws config", zap.Error(err), zap.String("sourceId", connection.SourceId))
			return connection, err
		}
		if awsCnf.AccountID != connection.SourceId {
			isAttached, err = kaytuAws.CheckAttachedPolicy(h.logger, sdkCnf, awsCnf.AssumeRoleName, kaytuAws.GetPolicyArnFromName(connection.SourceId, awsCnf.AssumeRolePolicyName))
		} else {
			isAttached, err = kaytuAws.CheckAttachedPolicy(h.logger, sdkCnf, "", kaytuAws.GetPolicyArnFromName(connection.SourceId, awsCnf.AssumeRolePolicyName))
		}
		if err == nil && isAttached && updateMetadata {
			if sdkCnf.Region == "" {
				sdkCnf.Region = "us-east-1"
			}
			var awsAccount *awsAccount
			awsAccount, err = currentAwsAccount(ctx, h.logger, sdkCnf)
			if err != nil {
				h.logger.Error("failed to get current aws account", zap.Error(err), zap.String("sourceId", connection.SourceId))
				return connection, err
			}
			metadata, err2 := NewAWSConnectionMetadata(h.logger, awsCnf, connection, *awsAccount)
			if err2 != nil {
				h.logger.Error("failed to get aws connection metadata", zap.Error(err2), zap.String("sourceId", connection.SourceId))
			}
			jsonMetadata, err2 := json.Marshal(metadata)
			if err2 != nil {
				return connection, err
			}
			connection.Metadata = jsonMetadata
		}
	case source.CloudAzure:
		var azureCnf describe.AzureSubscriptionConfig
		azureCnf, err = describe.AzureSubscriptionConfigFromMap(cnf)
		if err != nil {
			h.logger.Error("failed to get azure config", zap.Error(err), zap.String("sourceId", connection.SourceId))
			return connection, err
		}
		authCnf := kaytuAzure.AuthConfig{
			TenantID:            azureCnf.TenantID,
			ClientID:            azureCnf.ClientID,
			ObjectID:            azureCnf.ObjectID,
			SecretID:            azureCnf.SecretID,
			ClientSecret:        azureCnf.ClientSecret,
			CertificatePath:     azureCnf.CertificatePath,
			CertificatePassword: azureCnf.CertificatePass,
			Username:            azureCnf.Username,
			Password:            azureCnf.Password,
		}
		isAttached, err = kaytuAzure.CheckRole(authCnf, connection.SourceId, kaytuAzure.DefaultReaderRoleDefinitionIDTemplate)

		if err == nil && isAttached && updateMetadata {
			var azSub *azureSubscription
			azSub, err = currentAzureSubscription(ctx, h.logger, connection.SourceId, authCnf)
			if err != nil {
				h.logger.Error("failed to get current azure subscription", zap.Error(err), zap.String("sourceId", connection.SourceId))
				return connection, err
			}
			metadata := NewAzureConnectionMetadata(*azSub)
			var jsonMetadata []byte
			jsonMetadata, err = json.Marshal(metadata)
			if err != nil {
				h.logger.Error("failed to marshal azure metadata", zap.Error(err), zap.String("sourceId", connection.SourceId))
				return connection, err
			}
			connection.Metadata = jsonMetadata
		}
	}
	if err != nil {
		h.logger.Warn("failed to check read permission", zap.Error(err), zap.String("sourceId", connection.SourceId))
	}

	if !isAttached {
		var healthMessage string
		if err == nil {
			healthMessage = "Failed to find read permission"
		} else {
			healthMessage = err.Error()
		}
		connection, err = h.updateConnectionHealth(connection, source.HealthStatusUnhealthy, &healthMessage)
		if err != nil {
			h.logger.Warn("failed to update source health", zap.Error(err), zap.String("sourceId", connection.SourceId))
			return connection, err
		}
	} else {
		connection, err = h.updateConnectionHealth(connection, source.HealthStatusHealthy, utils.GetPointer(""))
		if err != nil {
			h.logger.Warn("failed to update source health", zap.Error(err), zap.String("sourceId", connection.SourceId))
			return connection, err
		}
	}

	return connection, nil
}

// GetConnectionHealth godoc
//
//	@Summary		Get source health
//	@Description	Get live source health status with given source ID.
//	@Security		BearerToken
//	@Tags			onboard
//	@Produce		json
//	@Param			sourceId		path		string	true	"Source ID"
//	@Param			updateMetadata	query		bool	false	"Whether to update metadata or not"	default(true)
//	@Success		200				{object}	api.Connection
//	@Router			/onboard/api/v1/source/{sourceId}/healthcheck [get]
func (h HttpHandler) GetConnectionHealth(ctx echo.Context) error {
	sourceUUID, err := uuid.Parse(ctx.Param("sourceId"))
	if err != nil {
		return echo.NewHTTPError(http.StatusBadRequest, "invalid source uuid")
	}
<<<<<<< HEAD
	// trace :
	span := jaegertracing.CreateChildSpan(ctx, "GetSource")
	span.SetBaggageItem("onboard", "GetSourceHealth")
	src, err := h.db.GetSource(sourceUUID)
=======
	updateMetadata := true
	if strings.ToLower(ctx.QueryParam("updateMetadata")) == "false" {
		updateMetadata = false
	}

	connection, err := h.db.GetSource(sourceUUID)
>>>>>>> 7df0c980
	if err != nil {
		h.logger.Error("failed to get source", zap.Error(err), zap.String("sourceId", sourceUUID.String()))
		return err
	}
	span.Finish()

	if !connection.LifecycleState.IsEnabled() {
		connection, err = h.updateConnectionHealth(connection, source.HealthStatusNil, utils.GetPointer("Connection is not enabled"))
		if err != nil {
			h.logger.Error("failed to update source health", zap.Error(err), zap.String("sourceId", connection.SourceId))
			return err
		}
	} else {
		isHealthy, err := h.checkCredentialHealth(connection.Credential)
		if err != nil {
			if herr, ok := err.(*echo.HTTPError); ok {
				if herr.Code == http.StatusInternalServerError {
					h.logger.Error("failed to check credential health", zap.Error(err), zap.String("sourceId", connection.SourceId))
					return herr
				}
			} else {
				h.logger.Error("failed to check credential health", zap.Error(err), zap.String("sourceId", connection.SourceId))
				return err
			}
		}
		if !isHealthy {
			connection, err = h.updateConnectionHealth(connection, source.HealthStatusUnhealthy, utils.GetPointer("Credential is not healthy"))
			if err != nil {
				h.logger.Error("failed to update source health", zap.Error(err), zap.String("sourceId", connection.SourceId))
				return err
			}
		} else {
			connection, err = h.checkConnectionHealth(ctx.Request().Context(), connection, updateMetadata)
		}
	}
	return ctx.JSON(http.StatusOK, connection.toAPI())
}

func (h HttpHandler) GetSource(ctx echo.Context) error {
	srcId, err := uuid.Parse(ctx.Param(paramSourceId))
	if err != nil {
		return echo.NewHTTPError(http.StatusBadRequest, "invalid request")
	}
	// trace :
	span := jaegertracing.CreateChildSpan(ctx, "GetSource")
	span.SetBaggageItem("onboard", "GetSource")

	src, err := h.db.GetSource(srcId)
	if err != nil {
		if err == gorm.ErrRecordNotFound {
			return echo.NewHTTPError(http.StatusBadRequest, "source not found")
		}
		return err
	}
	span.Finish()

	metadata := make(map[string]any)
	if src.Metadata.String() != "" {
		err := json.Unmarshal(src.Metadata, &metadata)
		if err != nil {
			return err
		}
	}

	apiRes := src.toAPI()
	if httpserver.GetUserRole(ctx) == api3.KaytuAdminRole {
		apiRes.Credential = src.Credential.ToAPI()
		apiRes.Credential.Config = src.Credential.Secret
	}

	return ctx.JSON(http.StatusOK, apiRes)
}

// DeleteSource godoc
//
//	@Summary		Delete source
//	@Description	Deleting a single source either AWS / Azure for the given source id.
//	@Security		BearerToken
//	@Tags			onboard
//	@Produce		json
//	@Success		200
//	@Param			sourceId	path	string	true	"Source ID"
//	@Router			/onboard/api/v1/source/{sourceId} [delete]
func (h HttpHandler) DeleteSource(ctx echo.Context) error {
	srcId, err := uuid.Parse(ctx.Param(paramSourceId))
	if err != nil {
		return echo.NewHTTPError(http.StatusBadRequest, "invalid request")
	}
	// trace :
	span := jaegertracing.CreateChildSpan(ctx, "GetSource")
	span.SetBaggageItem("onboard", "DeleteSource")

	src, err := h.db.GetSource(srcId)
	if err != nil {
		if err == gorm.ErrRecordNotFound {
			return echo.NewHTTPError(http.StatusBadRequest, "source not found")
		}
		return err
	}
	span.Finish()

	// trace :
	spanT := jaegertracing.CreateChildSpan(ctx, "GetSource")
	spanT.SetBaggageItem("onboard", "GetSourceHealth")

	err = h.db.orm.Transaction(func(tx *gorm.DB) error {
		// trace :
		spanDS := jaegertracing.CreateChildSpan(ctx, "DeleteSource")
		spanDS.SetBaggageItem("onboard", "GetSourceHealth")

		if err := h.db.DeleteSource(srcId); err != nil {
			return err
		}
		spanDS.Finish()

		if src.Credential.CredentialType.IsManual() {
			// trace :
			spanDC := jaegertracing.CreateChildSpan(ctx, "DeleteCredential")
			spanDC.SetBaggageItem("onboard", "GetSourceHealth")

			err = h.db.DeleteCredential(src.Credential.ID)
			if err != nil {
				return err
			}
			spanDC.Finish()
		}

		if err := h.sourceEventsQueue.Publish(api.SourceEvent{
			Action:     api.SourceDeleted,
			SourceID:   src.ID,
			SourceType: src.Type,
			Secret:     src.Credential.Secret,
		}); err != nil {
			return err
		}

		return nil
	})
	if err != nil {
		return err
	}
	spanT.Finish()

	return ctx.NoContent(http.StatusOK)
}

func (h HttpHandler) ChangeConnectionLifecycleState(ctx echo.Context) error {
	connectionId, err := uuid.Parse(ctx.Param("connectionId"))
	if err != nil {
		return echo.NewHTTPError(http.StatusBadRequest, "invalid connection id")
	}

	var req api.ChangeConnectionLifecycleStateRequest
	if err := bindValidate(ctx, &req); err != nil {
		return echo.NewHTTPError(http.StatusBadRequest, err.Error())
	} else if err = req.State.Validate(); err != nil {
		return echo.NewHTTPError(http.StatusBadRequest, err.Error())
	}
	// trace :
	span := jaegertracing.CreateChildSpan(ctx, "GetSource")
	span.SetBaggageItem("onboard", "ChangeConnectionLifecycleState")

	connection, err := h.db.GetSource(connectionId)
	if err != nil {
		if err == gorm.ErrRecordNotFound {
			return echo.NewHTTPError(http.StatusBadRequest, "source not found")
		}
		return err
	}
	span.Finish()

	reqState := ConnectionLifecycleStateFromApi(req.State)
	if reqState == connection.LifecycleState {
		return echo.NewHTTPError(http.StatusBadRequest, "connection already in requested state")
	}

	if reqState.IsEnabled() != connection.LifecycleState.IsEnabled() {
		// trace :
		spanU := jaegertracing.CreateChildSpan(ctx, "UpdateSourceLifecycleState")
		spanU.SetBaggageItem("onboard", "ChangeConnectionLifecycleState")
		if err := h.db.UpdateSourceLifecycleState(connectionId, reqState); err != nil {
			return err
		}
		spanU.Finish()

	} else {
		// trace :
		spanU := jaegertracing.CreateChildSpan(ctx, "UpdateSourceLifecycleState")
		spanU.SetBaggageItem("onboard", "ChangeConnectionLifecycleState")
		err = h.db.UpdateSourceLifecycleState(connectionId, reqState)
		spanU.Finish()
	}
	if err != nil {
		return err
	}

	return ctx.NoContent(http.StatusOK)
}

func (h HttpHandler) ListSources(ctx echo.Context) error {
	var err error
	sType := httpserver.QueryArrayParam(ctx, "connector")
	var sources []Source
	if len(sType) > 0 {
		st := source.ParseTypes(sType)
		// trace :
		span := jaegertracing.CreateChildSpan(ctx, "GetSourcesOfTypes")
		span.SetBaggageItem("onboard", "ListSources")

		sources, err = h.db.GetSourcesOfTypes(st)
		span.Finish()

		if err != nil {
			return err
		}
	} else {
		// trace :
		span := jaegertracing.CreateChildSpan(ctx, "ListSources")
		span.SetBaggageItem("onboard", "ListSources")

		sources, err = h.db.ListSources()
		if err != nil {
			return err
		}
		span.Finish()
	}

	resp := api.GetSourcesResponse{}
	for _, s := range sources {
		apiRes := s.toAPI()
		if httpserver.GetUserRole(ctx) == api3.KaytuAdminRole {
			apiRes.Credential = s.Credential.ToAPI()
			apiRes.Credential.Config = s.Credential.Secret
		}
		resp = append(resp, apiRes)
	}

	return ctx.JSON(http.StatusOK, resp)
}

func (h HttpHandler) GetSources(ctx echo.Context) error {
	var req api.GetSourcesRequest
	if err := bindValidate(ctx, &req); err != nil {
		return echo.NewHTTPError(http.StatusBadRequest, "invalid request")
	}
	// trace :
	span := jaegertracing.CreateChildSpan(ctx, "GetSources")
	span.SetBaggageItem("onboard", "GetSources")

	srcs, err := h.db.GetSources(req.SourceIDs)
	if err != nil {
		if err == gorm.ErrRecordNotFound {
			return echo.NewHTTPError(http.StatusBadRequest, "source not found")
		}
		return err
	}
	span.Finish()

	var res []api.Connection
	for _, src := range srcs {
		apiRes := src.toAPI()
		if httpserver.GetUserRole(ctx) == api3.KaytuAdminRole {
			apiRes.Credential = src.Credential.ToAPI()
			apiRes.Credential.Config = src.Credential.Secret
		}

		res = append(res, apiRes)
	}
	return ctx.JSON(http.StatusOK, res)
}

func (h HttpHandler) CountSources(ctx echo.Context) error {
	sType := ctx.QueryParam("connector")
	var count int64
	if sType != "" {
		st, err := source.ParseType(sType)
		if err != nil {
			return echo.NewHTTPError(http.StatusBadRequest, fmt.Sprintf("invalid source type: %s", sType))
		}
		// trace :
		span := jaegertracing.CreateChildSpan(ctx, "CountSourcesOfType")
		span.SetBaggageItem("onboard", "CountSources")

		count, err = h.db.CountSourcesOfType(st)
		if err != nil {
			return err
		}
		span.Finish()
	} else {
		var err error
		// trace :
		span := jaegertracing.CreateChildSpan(ctx, "CountSources")
		span.SetBaggageItem("onboard", "CountSources")

		count, err = h.db.CountSources()
		span.Finish()
		if err != nil {
			return err
		}
	}

	return ctx.JSON(http.StatusOK, count)
}

// CatalogMetrics godoc
//
//	@Summary		List catalog metrics
//	@Description	Retrieving the list of metrics for catalog page.
//	@Security		BearerToken
//	@Tags			onboard
//	@Produce		json
//	@Success		200	{object}	api.CatalogMetrics
//	@Router			/onboard/api/v1/catalog/metrics [get]
func (h HttpHandler) CatalogMetrics(ctx echo.Context) error {
	var metrics api.CatalogMetrics

	// trace :
	span := jaegertracing.CreateChildSpan(ctx, "ListSources")
	span.SetBaggageItem("onboard", "CatalogMetrics")

	srcs, err := h.db.ListSources()
	if err != nil {
		return echo.NewHTTPError(http.StatusInternalServerError)
	}
	span.Finish()

	for _, src := range srcs {
		metrics.TotalConnections++
		if src.LifecycleState.IsEnabled() {
			metrics.ConnectionsEnabled++
		}
		switch src.HealthState {
		case source.HealthStatusHealthy:
			metrics.HealthyConnections++
		case source.HealthStatusUnhealthy:
			metrics.UnhealthyConnections++
		}
	}

	return ctx.JSON(http.StatusOK, metrics)
}

// ListConnectionsSummaries godoc
//
//	@Summary		List connections summaries
//	@Description	Retrieving a list of connections summaries
//	@Security		BearerToken
//	@Tags			connections
//	@Accept			json
//	@Produce		json
//	@Param			connector			query		[]source.Type	false	"Connector"
//	@Param			connectionId		query		[]string		false	"Connection IDs"
//	@Param			lifecycleState		query		string			false	"lifecycle state filter"	Enums(DISABLED, DISCOVERED, IN_PROGRESS, ONBOARD, ARCHIVED)
//	@Param			healthState			query		string			false	"health state filter"		Enums(healthy,unhealthy)
//	@Param			pageSize			query		int				false	"page size - default is 20"
//	@Param			pageNumber			query		int				false	"page number - default is 1"
//	@Param			startTime			query		int				false	"start time in unix seconds"
//	@Param			endTime				query		int				false	"end time in unix seconds"
//	@Param			needCost			query		boolean			false	"for quicker inquiry send this parameter as false, default: true"
//	@Param			needResourceCount	query		boolean			false	"for quicker inquiry send this parameter as false, default: true"
//	@Param			sortBy				query		string			false	"column to sort by - default is cost"	Enums(onboard_date,resource_count,cost,growth,growth_rate,cost_growth,cost_growth_rate)
//	@Success		200					{object}	api.ListConnectionSummaryResponse
//	@Router			/onboard/api/v1/connections/summary [get]
func (h HttpHandler) ListConnectionsSummaries(ctx echo.Context) error {
	connectors := source.ParseTypes(httpserver.QueryArrayParam(ctx, "connector"))
	connectionIDs := httpserver.QueryArrayParam(ctx, "connectionId")
	endTimeStr := ctx.QueryParam("endTime")
	endTime := time.Now()
	if endTimeStr != "" {
		endTimeUnix, err := strconv.ParseInt(endTimeStr, 10, 64)
		if err != nil {
			return ctx.JSON(http.StatusBadRequest, "endTime is not a valid integer")
		}
		endTime = time.Unix(endTimeUnix, 0)
	}
	startTimeStr := ctx.QueryParam("startTime")
	startTime := endTime.AddDate(0, 0, -7)
	if startTimeStr != "" {
		startTimeUnix, err := strconv.ParseInt(startTimeStr, 10, 64)
		if err != nil {
			return ctx.JSON(http.StatusBadRequest, "startTime is not a valid integer")
		}
		startTime = time.Unix(startTimeUnix, 0)
	}
	pageNumber, pageSize, err := utils.PageConfigFromStrings(ctx.QueryParam("pageNumber"), ctx.QueryParam("pageSize"))
	if err != nil {
		return ctx.JSON(http.StatusBadRequest, err.Error())
	}
	sortBy := strings.ToLower(ctx.QueryParam("sortBy"))
	if sortBy == "" {
		sortBy = "cost"
	}

	if sortBy != "cost" && sortBy != "growth" &&
		sortBy != "growth_rate" && sortBy != "cost_growth" &&
		sortBy != "cost_growth_rate" && sortBy != "onboard_date" &&
		sortBy != "resource_count" {
		return ctx.JSON(http.StatusBadRequest, "sortBy is not a valid value")
	}
	var lifecycleStateSlice []ConnectionLifecycleState
	lifecycleState := ctx.QueryParam("lifecycleState")
	if lifecycleState != "" {
		lifecycleStateSlice = append(lifecycleStateSlice, ConnectionLifecycleState(lifecycleState))
	}

	var healthStateSlice []source.HealthStatus
	healthState := ctx.QueryParam("healthState")
	if healthState != "" {
		healthStateSlice = append(healthStateSlice, source.HealthStatus(healthState))
	}
	// trace :
	span := jaegertracing.CreateChildSpan(ctx, "ListSourcesWithFilters")
	span.SetBaggageItem("onboard", "ListConnectionsSummaries")

	connections, err := h.db.ListSourcesWithFilters(connectors, connectionIDs, lifecycleStateSlice, healthStateSlice)
	if err != nil {
		return err
	}
	span.Finish()

	needCostStr := ctx.QueryParam("needCost")
	needCost := true
	if needCostStr == "false" {
		needCost = false
	}
	needResourceCountStr := ctx.QueryParam("needResourceCount")
	needResourceCount := true
	if needResourceCountStr == "false" {
		needResourceCount = false
	}

	connectionData := map[string]api2.ConnectionData{}
	if needResourceCount || needCost {
		connectionData, err = h.inventoryClient.ListConnectionsData(httpclient.FromEchoContext(ctx), nil, &startTime, &endTime, needCost, needResourceCount)
		if err != nil {
			return err
		}
	}

	result := api.ListConnectionSummaryResponse{
		ConnectionCount:       len(connections),
		TotalCost:             0,
		TotalResourceCount:    0,
		TotalOldResourceCount: 0,
		TotalUnhealthyCount:   0,

		TotalDisabledCount:   0,
		TotalDiscoveredCount: 0,
		TotalOnboardedCount:  0,
		TotalArchivedCount:   0,
		Connections:          make([]api.Connection, 0, len(connections)),
	}

	for _, connection := range connections {
		if data, ok := connectionData[connection.ID.String()]; ok {
			localData := data
			apiConn := connection.toAPI()
			apiConn.Cost = localData.TotalCost
			apiConn.DailyCostAtStartTime = localData.DailyCostAtStartTime
			apiConn.DailyCostAtEndTime = localData.DailyCostAtEndTime
			apiConn.ResourceCount = localData.Count
			apiConn.OldResourceCount = localData.OldCount
			apiConn.LastInventory = localData.LastInventory
			if localData.TotalCost != nil {
				result.TotalCost += *localData.TotalCost
			}
			if localData.Count != nil {
				result.TotalResourceCount += *localData.Count
			}
			result.Connections = append(result.Connections, apiConn)
		} else {
			result.Connections = append(result.Connections, connection.toAPI())
		}
		switch connection.LifecycleState {
		case ConnectionLifecycleStateDiscovered:
			result.TotalDiscoveredCount++
		case ConnectionLifecycleStateDisabled:
			result.TotalDisabledCount++
		case ConnectionLifecycleStateInProgress:
			fallthrough
		case ConnectionLifecycleStateOnboard:
			result.TotalOnboardedCount++
		case ConnectionLifecycleStateArchived:
			result.TotalArchivedCount++
		}
		if connection.HealthState == source.HealthStatusUnhealthy {
			result.TotalUnhealthyCount++
		}
	}

	sort.Slice(result.Connections, func(i, j int) bool {
		switch sortBy {
		case "onboard_date":
			return result.Connections[i].OnboardDate.Before(result.Connections[j].OnboardDate)
		case "resource_count":
			if result.Connections[i].ResourceCount == nil && result.Connections[j].ResourceCount == nil {
				break
			}
			if result.Connections[i].ResourceCount == nil {
				return false
			}
			if result.Connections[j].ResourceCount == nil {
				return true
			}
			if *result.Connections[i].ResourceCount != *result.Connections[j].ResourceCount {
				return *result.Connections[i].ResourceCount > *result.Connections[j].ResourceCount
			}
		case "cost":
			if result.Connections[i].Cost == nil && result.Connections[j].Cost == nil {
				break
			}
			if result.Connections[i].Cost == nil {
				return false
			}
			if result.Connections[j].Cost == nil {
				return true
			}
			if *result.Connections[i].Cost != *result.Connections[j].Cost {
				return *result.Connections[i].Cost > *result.Connections[j].Cost
			}
		case "growth":
			diffi := utils.PSub(result.Connections[i].ResourceCount, result.Connections[i].OldResourceCount)
			diffj := utils.PSub(result.Connections[j].ResourceCount, result.Connections[j].OldResourceCount)
			if diffi == nil && diffj == nil {
				break
			}
			if diffi == nil {
				return false
			}
			if diffj == nil {
				return true
			}
			if *diffi != *diffj {
				return *diffi > *diffj
			}
		case "growth_rate":
			diffi := utils.PSub(result.Connections[i].ResourceCount, result.Connections[i].OldResourceCount)
			diffj := utils.PSub(result.Connections[j].ResourceCount, result.Connections[j].OldResourceCount)
			if diffi == nil && diffj == nil {
				break
			}
			if diffi == nil {
				return false
			}
			if diffj == nil {
				return true
			}
			if result.Connections[i].OldResourceCount == nil && result.Connections[j].OldResourceCount == nil {
				break
			}
			if result.Connections[i].OldResourceCount == nil {
				return true
			}
			if result.Connections[j].OldResourceCount == nil {
				return false
			}
			if *result.Connections[i].OldResourceCount == 0 && *result.Connections[j].OldResourceCount == 0 {
				break
			}
			if *result.Connections[i].OldResourceCount == 0 {
				return false
			}
			if *result.Connections[j].OldResourceCount == 0 {
				return true
			}
			if float64(*diffi)/float64(*result.Connections[i].OldResourceCount) != float64(*diffj)/float64(*result.Connections[j].OldResourceCount) {
				return float64(*diffi)/float64(*result.Connections[i].OldResourceCount) > float64(*diffj)/float64(*result.Connections[j].OldResourceCount)
			}
		case "cost_growth":
			diffi := utils.PSub(result.Connections[i].DailyCostAtEndTime, result.Connections[i].DailyCostAtStartTime)
			diffj := utils.PSub(result.Connections[j].DailyCostAtEndTime, result.Connections[j].DailyCostAtStartTime)
			if diffi == nil && diffj == nil {
				break
			}
			if diffi == nil {
				return false
			}
			if diffj == nil {
				return true
			}
			if *diffi != *diffj {
				return *diffi > *diffj
			}
		case "cost_growth_rate":
			diffi := utils.PSub(result.Connections[i].DailyCostAtEndTime, result.Connections[i].DailyCostAtStartTime)
			diffj := utils.PSub(result.Connections[j].DailyCostAtEndTime, result.Connections[j].DailyCostAtStartTime)
			if diffi == nil && diffj == nil {
				break
			}
			if diffi == nil {
				return false
			}
			if diffj == nil {
				return true
			}
			if result.Connections[i].DailyCostAtStartTime == nil && result.Connections[j].DailyCostAtStartTime == nil {
				break
			}
			if result.Connections[i].DailyCostAtStartTime == nil {
				return true
			}
			if result.Connections[j].DailyCostAtStartTime == nil {
				return false
			}
			if *result.Connections[i].DailyCostAtStartTime == 0 && *result.Connections[j].DailyCostAtStartTime == 0 {
				break
			}
			if *result.Connections[i].DailyCostAtStartTime == 0 {
				return false
			}
			if *result.Connections[j].DailyCostAtStartTime == 0 {
				return true
			}
			if *diffi/(*result.Connections[i].DailyCostAtStartTime) != *diffj/(*result.Connections[j].DailyCostAtStartTime) {
				return *diffi/(*result.Connections[i].DailyCostAtStartTime) > *diffj/(*result.Connections[j].DailyCostAtStartTime)
			}
		}
		return result.Connections[i].ConnectionName < result.Connections[j].ConnectionName
	})

	result.Connections = utils.Paginate(pageNumber, pageSize, result.Connections)
	return ctx.JSON(http.StatusOK, result)
}

// ListConnectionGroups godoc
//
//	@Summary		List connection groups
//	@Description	Retrieving a list of connection groups
//	@Security		BearerToken
//	@Tags			connection-groups
//	@Accept			json
//	@Produce		json
//	@Param			populateConnections	query		bool	false	"Populate connections"	default(false)
//	@Success		200					{object}	[]api.ConnectionGroup
//	@Router			/onboard/api/v1/connection-groups [get]
func (h HttpHandler) ListConnectionGroups(ctx echo.Context) error {
	var err error
	populateConnections := false
	if populateConnectionsStr := ctx.QueryParam("populateConnections"); populateConnectionsStr != "" {
		populateConnections, err = strconv.ParseBool(populateConnectionsStr)
		if err != nil {
			return ctx.JSON(http.StatusBadRequest, "populateConnections is not a valid boolean")
		}
	}
	// trace :
	span := jaegertracing.CreateChildSpan(ctx, "ListConnectionGroups")
	span.SetBaggageItem("onboard", "ListConnectionGroups")

	connectionGroups, err := h.db.ListConnectionGroups()
	if err != nil {
		h.logger.Error("error listing connection groups", zap.Error(err))
		return err
	}
	span.Finish()

	result := make([]api.ConnectionGroup, 0, len(connectionGroups))

	// trace :
	spanS := jaegertracing.CreateChildSpan(ctx, "GetSources")
	spanS.SetBaggageItem("onboard", "ListConnectionGroups")

	for _, connectionGroup := range connectionGroups {
		apiCg, err := connectionGroup.ToAPI(ctx.Request().Context(), h.steampipeConn)
		if err != nil {
			h.logger.Error("error populating connection group", zap.Error(err))
			continue
		}
		if populateConnections {
			connections, err := h.db.GetSources(apiCg.ConnectionIds)
			if err != nil {
				h.logger.Error("error getting connections", zap.Error(err))
				return err
			}
			apiCg.Connections = make([]api.Connection, 0, len(connections))
			for _, connection := range connections {
				apiCg.Connections = append(apiCg.Connections, connection.toAPI())
			}
		}
		spanS.Finish()

		result = append(result, *apiCg)
	}

	return ctx.JSON(http.StatusOK, result)
}

// GetConnectionGroup godoc
//
//	@Summary		Get connection group
//	@Description	Retrieving a connection group
//	@Security		BearerToken
//	@Tags			connection-groups
//	@Accept			json
//	@Produce		json
//	@Param			populateConnections	query		bool	false	"Populate connections"	default(false)
//	@Param			connectionGroupName	path		string	true	"ConnectionGroupName"
//	@Success		200					{object}	api.ConnectionGroup
//	@Router			/onboard/api/v1/connection-groups/{connectionGroupName} [get]
func (h HttpHandler) GetConnectionGroup(ctx echo.Context) error {
	connectionGroupName := ctx.Param("connectionGroupName")
	var err error
	populateConnections := false
	if populateConnectionsStr := ctx.QueryParam("populateConnections"); populateConnectionsStr != "" {
		populateConnections, err = strconv.ParseBool(populateConnectionsStr)
		if err != nil {
			return ctx.JSON(http.StatusBadRequest, "populateConnections is not a valid boolean")
		}
	}
	// trace :
	span := jaegertracing.CreateChildSpan(ctx, "GetConnectionGroupByName")
	span.SetBaggageItem("onboard", "GetConnectionGroup")

	connectionGroup, err := h.db.GetConnectionGroupByName(connectionGroupName)
	if err != nil {
		h.logger.Error("error getting connection group", zap.Error(err))
		return err
	}
	span.Finish()

	apiCg, err := connectionGroup.ToAPI(ctx.Request().Context(), h.steampipeConn)
	if err != nil {
		h.logger.Error("error populating connection group", zap.Error(err))
		return err
	}

	if populateConnections {
		// trace :
		spanGCG := jaegertracing.CreateChildSpan(ctx, "GetSources")
		spanGCG.SetBaggageItem("onboard", "GetConnectionGroup")

		connections, err := h.db.GetSources(apiCg.ConnectionIds)
		if err != nil {
			h.logger.Error("error getting connections", zap.Error(err))
			return err
		}
		spanGCG.Finish()

		apiCg.Connections = make([]api.Connection, 0, len(connections))
		for _, connection := range connections {
			apiCg.Connections = append(apiCg.Connections, connection.toAPI())
		}
	}

	return ctx.JSON(http.StatusOK, apiCg)
}<|MERGE_RESOLUTION|>--- conflicted
+++ resolved
@@ -6,11 +6,8 @@
 	"encoding/json"
 	"errors"
 	"fmt"
-<<<<<<< HEAD
+	"github.com/Azure/azure-sdk-for-go/sdk/resourcemanager/subscription/armsubscription"
 	"github.com/labstack/echo-contrib/jaegertracing"
-=======
-	"github.com/Azure/azure-sdk-for-go/sdk/resourcemanager/subscription/armsubscription"
->>>>>>> 7df0c980
 	"net/http"
 	"sort"
 	"strconv"
@@ -101,7 +98,6 @@
 //	@Success		200	{object}	[]api.ConnectorCount
 //	@Router			/onboard/api/v1/connector [get]
 func (h HttpHandler) ListConnectors(ctx echo.Context) error {
-	var res []api.ConnectorCount
 	// trace :
 	span := jaegertracing.CreateChildSpan(ctx, "ListConnectors")
 	span.SetBaggageItem("onboard", "ListConnectors")
@@ -112,11 +108,12 @@
 	}
 	span.Finish()
 
+	var res []api.ConnectorCount
 	// trace :
 	spanCS := jaegertracing.CreateChildSpan(ctx, "CountSourcesOfType")
 	spanCS.SetBaggageItem("onboard", "ListConnectors")
+
 	for _, c := range connectors {
-		jaegertracing.TraceFunction(ctx, h.db.CountSourcesOfType, "")
 		count, err := h.db.CountSourcesOfType(c.Name)
 		if err != nil {
 			return err
@@ -142,9 +139,8 @@
 			},
 			ConnectionCount: count,
 		})
-
-	}
-	spanCS.Finish()
+		spanCS.Finish()
+	}
 	return ctx.JSON(http.StatusOK, res)
 }
 
@@ -202,10 +198,11 @@
 	if err != nil {
 		return err
 	}
+	span.Finish()
+
 	if count >= httpserver.GetMaxConnections(ctx) {
 		return echo.NewHTTPError(http.StatusBadRequest, "maximum number of connections reached")
 	}
-	span.Finish()
 
 	src := NewAWSSource(h.logger, describe.AWSAccountConfig{AccessKey: req.Config.AccessKey, SecretKey: req.Config.SecretKey}, *acc, req.Description)
 	secretBytes, err := h.kms.Encrypt(req.Config.AsMap(), h.keyARN)
@@ -213,11 +210,15 @@
 		return err
 	}
 	src.Credential.Secret = string(secretBytes)
+	// trace :
+	spanCS := jaegertracing.CreateChildSpan(ctx, "CreateSource")
+	spanCS.SetBaggageItem("onboard", "PostSourceAws")
 
 	err = h.db.CreateSource(&src)
 	if err != nil {
 		return err
 	}
+	spanCS.Finish()
 
 	return ctx.JSON(http.StatusOK, src.ToSourceResponse())
 }
@@ -247,6 +248,7 @@
 		return err
 	}
 	span.Finish()
+
 	if count >= httpserver.GetMaxConnections(ctx) {
 		return echo.NewHTTPError(http.StatusBadRequest, "maximum number of connections reached")
 	}
@@ -374,7 +376,6 @@
 		cred.HealthReason = utils.GetPointer("")
 	}
 	cred.LastHealthCheckTime = time.Now()
-
 	_, dbErr := h.db.UpdateCredential(&cred)
 	if dbErr != nil {
 		return false, echo.NewHTTPError(http.StatusInternalServerError, dbErr.Error())
@@ -427,14 +428,20 @@
 		return err
 	}
 	cred.Secret = string(secretBytes)
+
 	// trace :
 	span := jaegertracing.CreateChildSpan(ctx, "Transaction")
 	span.SetBaggageItem("onboard", "postAzureCredentials")
 
 	err = h.db.orm.Transaction(func(tx *gorm.DB) error {
+		// trace :
+		spanCC := jaegertracing.CreateChildSpan(ctx, "CreateCredential")
+		spanCC.SetBaggageItem("onboard", "postAzureCredentials")
+
 		if err := h.db.CreateCredential(cred); err != nil {
 			return err
 		}
+		spanCC.Finish()
 		return nil
 	})
 	if err != nil {
@@ -498,7 +505,7 @@
 		if err := h.db.CreateCredential(cred); err != nil {
 			return err
 		}
-		span.Finish()
+		spanCC.Finish()
 		return nil
 	})
 	if err != nil {
@@ -584,9 +591,6 @@
 	span.Finish()
 
 	apiCredentials := make([]api.Credential, 0, len(credentials))
-	// trace :
-	spanCCBC := jaegertracing.CreateChildSpan(ctx, "CountConnectionsByCredential")
-	spanCCBC.SetBaggageItem("onboard", "ListCredentials")
 	for _, cred := range credentials {
 		totalConnectionCount, err := h.db.CountConnectionsByCredential(cred.ID.String(), nil, nil)
 		if err != nil {
@@ -626,7 +630,6 @@
 
 		apiCredentials = append(apiCredentials, apiCredential)
 	}
-	spanCCBC.Finish()
 
 	sort.Slice(apiCredentials, func(i, j int) bool {
 		return apiCredentials[i].OnboardDate.After(apiCredentials[j].OnboardDate)
@@ -667,15 +670,16 @@
 		return echo.NewHTTPError(http.StatusInternalServerError, err.Error())
 	}
 	span.Finish()
-	// trace :
-	spanGSBCI := jaegertracing.CreateChildSpan(ctx, "GetSourcesByCredentialID")
-	spanGSBCI.SetBaggageItem("onboard", "GetCredential")
+
+	// trace :
+	spanGSBC := jaegertracing.CreateChildSpan(ctx, "GetSourcesByCredentialID")
+	spanGSBC.SetBaggageItem("onboard", "GetCredential")
 
 	connections, err := h.db.GetSourcesByCredentialID(credId.String())
 	if err != nil {
 		return echo.NewHTTPError(http.StatusInternalServerError, err.Error())
 	}
-	spanGSBCI.Finish()
+	spanGSBC.Finish()
 
 	metadata := make(map[string]any)
 	err = json.Unmarshal(credential.Metadata, &metadata)
@@ -1154,22 +1158,22 @@
 	// trace :
 	spanT := jaegertracing.CreateChildSpan(ctx, "Transaction")
 	spanT.SetBaggageItem("onboard", "putAzureCredentials")
+
 	err = h.db.orm.Transaction(func(tx *gorm.DB) error {
 		// trace :
 		spanUC := jaegertracing.CreateChildSpan(ctx, "UpdateCredential")
 		spanUC.SetBaggageItem("onboard", "putAzureCredentials")
+
 		if _, err := h.db.UpdateCredential(cred); err != nil {
 			return err
 		}
-		span.Finish()
-
+		spanUC.Finish()
 		return nil
 	})
+	if err != nil {
+		return err
+	}
 	spanT.Finish()
-
-	if err != nil {
-		return err
-	}
 
 	_, err = h.checkCredentialHealth(*cred)
 	if err != nil {
@@ -1277,6 +1281,7 @@
 			return err
 		}
 		spanUC.Finish()
+
 		return nil
 	})
 	if err != nil {
@@ -1334,7 +1339,7 @@
 	if err != nil {
 		return echo.NewHTTPError(http.StatusBadRequest, "invalid request")
 	}
-	// trace:
+	// trace :
 	span := jaegertracing.CreateChildSpan(ctx, "GetCredentialByID")
 	span.SetBaggageItem("onboard", "DeleteCredential")
 
@@ -1356,11 +1361,16 @@
 		return echo.NewHTTPError(http.StatusInternalServerError, err.Error())
 	}
 	spanGSBCI.Finish()
+
+	// trace :
+	spanT := jaegertracing.CreateChildSpan(ctx, "Transaction")
+	spanT.SetBaggageItem("onboard", "DeleteCredential")
 
 	err = h.db.orm.Transaction(func(tx *gorm.DB) error {
 		// trace :
 		spanDC := jaegertracing.CreateChildSpan(ctx, "DeleteCredential")
 		spanDC.SetBaggageItem("onboard", "DeleteCredential")
+
 		if err := h.db.DeleteCredential(credential.ID); err != nil {
 			return echo.NewHTTPError(http.StatusInternalServerError, err.Error())
 		}
@@ -1382,6 +1392,7 @@
 	if err != nil {
 		return err
 	}
+	spanT.Finish()
 
 	return ctx.JSON(http.StatusOK, struct{}{})
 }
@@ -1576,19 +1587,15 @@
 	if err != nil {
 		return echo.NewHTTPError(http.StatusBadRequest, "invalid source uuid")
 	}
-<<<<<<< HEAD
-	// trace :
-	span := jaegertracing.CreateChildSpan(ctx, "GetSource")
-	span.SetBaggageItem("onboard", "GetSourceHealth")
-	src, err := h.db.GetSource(sourceUUID)
-=======
 	updateMetadata := true
 	if strings.ToLower(ctx.QueryParam("updateMetadata")) == "false" {
 		updateMetadata = false
 	}
+	// trace :
+	span := jaegertracing.CreateChildSpan(ctx, "GetSource")
+	span.SetBaggageItem("onboard", "GetConnectionHealth")
 
 	connection, err := h.db.GetSource(sourceUUID)
->>>>>>> 7df0c980
 	if err != nil {
 		h.logger.Error("failed to get source", zap.Error(err), zap.String("sourceId", sourceUUID.String()))
 		return err
@@ -1691,13 +1698,13 @@
 	span.Finish()
 
 	// trace :
-	spanT := jaegertracing.CreateChildSpan(ctx, "GetSource")
-	spanT.SetBaggageItem("onboard", "GetSourceHealth")
+	spanT := jaegertracing.CreateChildSpan(ctx, "Transaction")
+	spanT.SetBaggageItem("onboard", "DeleteSource")
 
 	err = h.db.orm.Transaction(func(tx *gorm.DB) error {
 		// trace :
 		spanDS := jaegertracing.CreateChildSpan(ctx, "DeleteSource")
-		spanDS.SetBaggageItem("onboard", "GetSourceHealth")
+		spanDS.SetBaggageItem("onboard", "DeleteSource")
 
 		if err := h.db.DeleteSource(srcId); err != nil {
 			return err
@@ -1707,13 +1714,14 @@
 		if src.Credential.CredentialType.IsManual() {
 			// trace :
 			spanDC := jaegertracing.CreateChildSpan(ctx, "DeleteCredential")
-			spanDC.SetBaggageItem("onboard", "GetSourceHealth")
+			spanDC.SetBaggageItem("onboard", "DeleteSource")
 
 			err = h.db.DeleteCredential(src.Credential.ID)
 			if err != nil {
 				return err
 			}
-			spanDC.Finish()
+			spanDS.Finish()
+
 		}
 
 		if err := h.sourceEventsQueue.Publish(api.SourceEvent{
@@ -1767,19 +1775,21 @@
 
 	if reqState.IsEnabled() != connection.LifecycleState.IsEnabled() {
 		// trace :
-		spanU := jaegertracing.CreateChildSpan(ctx, "UpdateSourceLifecycleState")
-		spanU.SetBaggageItem("onboard", "ChangeConnectionLifecycleState")
+		spanUSLS := jaegertracing.CreateChildSpan(ctx, "UpdateSourceLifecycleState")
+		spanUSLS.SetBaggageItem("onboard", "ChangeConnectionLifecycleState")
+
 		if err := h.db.UpdateSourceLifecycleState(connectionId, reqState); err != nil {
 			return err
 		}
-		spanU.Finish()
+		spanUSLS.Finish()
 
 	} else {
 		// trace :
-		spanU := jaegertracing.CreateChildSpan(ctx, "UpdateSourceLifecycleState")
-		spanU.SetBaggageItem("onboard", "ChangeConnectionLifecycleState")
+		spanUSLS := jaegertracing.CreateChildSpan(ctx, "UpdateSourceLifecycleState")
+		spanUSLS.SetBaggageItem("onboard", "ChangeConnectionLifecycleState")
+
 		err = h.db.UpdateSourceLifecycleState(connectionId, reqState)
-		spanU.Finish()
+		spanUSLS.Finish()
 	}
 	if err != nil {
 		return err
@@ -1799,11 +1809,11 @@
 		span.SetBaggageItem("onboard", "ListSources")
 
 		sources, err = h.db.GetSourcesOfTypes(st)
+		if err != nil {
+			return err
+		}
 		span.Finish()
 
-		if err != nil {
-			return err
-		}
 	} else {
 		// trace :
 		span := jaegertracing.CreateChildSpan(ctx, "ListSources")
@@ -1877,6 +1887,7 @@
 			return err
 		}
 		span.Finish()
+
 	} else {
 		var err error
 		// trace :
@@ -1884,10 +1895,10 @@
 		span.SetBaggageItem("onboard", "CountSources")
 
 		count, err = h.db.CountSources()
+		if err != nil {
+			return err
+		}
 		span.Finish()
-		if err != nil {
-			return err
-		}
 	}
 
 	return ctx.JSON(http.StatusOK, count)
@@ -1904,7 +1915,6 @@
 //	@Router			/onboard/api/v1/catalog/metrics [get]
 func (h HttpHandler) CatalogMetrics(ctx echo.Context) error {
 	var metrics api.CatalogMetrics
-
 	// trace :
 	span := jaegertracing.CreateChildSpan(ctx, "ListSources")
 	span.SetBaggageItem("onboard", "CatalogMetrics")
@@ -2245,11 +2255,6 @@
 	span.Finish()
 
 	result := make([]api.ConnectionGroup, 0, len(connectionGroups))
-
-	// trace :
-	spanS := jaegertracing.CreateChildSpan(ctx, "GetSources")
-	spanS.SetBaggageItem("onboard", "ListConnectionGroups")
-
 	for _, connectionGroup := range connectionGroups {
 		apiCg, err := connectionGroup.ToAPI(ctx.Request().Context(), h.steampipeConn)
 		if err != nil {
@@ -2257,17 +2262,22 @@
 			continue
 		}
 		if populateConnections {
+			// trace :
+			spanGS := jaegertracing.CreateChildSpan(ctx, "GetSources")
+			spanGS.SetBaggageItem("onboard", "ListConnectionGroups")
+
 			connections, err := h.db.GetSources(apiCg.ConnectionIds)
 			if err != nil {
 				h.logger.Error("error getting connections", zap.Error(err))
 				return err
 			}
+			spanGS.Finish()
+
 			apiCg.Connections = make([]api.Connection, 0, len(connections))
 			for _, connection := range connections {
 				apiCg.Connections = append(apiCg.Connections, connection.toAPI())
 			}
 		}
-		spanS.Finish()
 
 		result = append(result, *apiCg)
 	}
@@ -2316,15 +2326,15 @@
 
 	if populateConnections {
 		// trace :
-		spanGCG := jaegertracing.CreateChildSpan(ctx, "GetSources")
-		spanGCG.SetBaggageItem("onboard", "GetConnectionGroup")
+		spanGS := jaegertracing.CreateChildSpan(ctx, "GetSources")
+		spanGS.SetBaggageItem("onboard", "GetConnectionGroup")
 
 		connections, err := h.db.GetSources(apiCg.ConnectionIds)
 		if err != nil {
 			h.logger.Error("error getting connections", zap.Error(err))
 			return err
 		}
-		spanGCG.Finish()
+		spanGS.Finish()
 
 		apiCg.Connections = make([]api.Connection, 0, len(connections))
 		for _, connection := range connections {
