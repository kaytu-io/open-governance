--- conflicted
+++ resolved
@@ -168,17 +168,6 @@
 	UpdatedAt      time.Time        `json:"updatedAt" example:"2023-06-16T14:58:08.759554Z"`
 }
 
-<<<<<<< HEAD
-=======
-type NamedQueryItemV2 struct {
-	ID          string              `json:"id"`    // Query Id
-	Title       string              `json:"title"` // Title
-	Description string              `json:"description"`
-	Connectors  []source.Type       `json:"connectors"` // Provider
-	Query       Query               `json:"query"`      // Query
-	Tags        map[string][]string `json:"tags"`       // Tags
-}
-
 type ListQueryV2Request struct {
 	TitleFilter string              `json:"titleFilter"`
 	Providers   []string            `json:"providers"`
@@ -188,7 +177,6 @@
 	PerPage     *int64              `json:"per_page"`
 }
 
->>>>>>> 9c529a4d
 type ListQueryRequest struct {
 	TitleFilter string `json:"titleFilter"` // Specifies the Title
 }
