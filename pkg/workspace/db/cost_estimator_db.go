--- conflicted
+++ resolved
@@ -135,11 +135,20 @@
 	if err != nil {
 		return nil, err
 	}
-<<<<<<< HEAD
-	return vm, nil
+	return ms, nil
 }
 
-func (s *Database) FindAzureSqlServerDatabaseLongTermRetentionPrice(regionCode string, skuName string, productName string, meterName string, priceUint string) (*AzureSqlServerDatabasePrice, error) {
+func (s *Database) FindAzureLoadBalancerPrice(regionCode string, meterName string) (*AzureLoadBalancerPrice, error) {
+	var lb *AzureLoadBalancerPrice
+	err := s.orm.Model(&AzureLoadBalancerPrice{}).Where("arm_region_name = ?", regionCode).
+		Where("meter_name = ?", meterName).Find(&lb).Error
+	if err != nil {
+		return nil, err
+	}
+	return lb, nil
+}
+
+func (s *Database) FindAzureSqlServerDatabasePrice(regionCode string, skuName string, productName string, meterName string, priceUint string) (*AzureSqlServerDatabasePrice, error) {
 	var sqlSD *AzureSqlServerDatabasePrice
 	err := s.orm.Model(&AzureSqlServerDatabasePrice{}).Where("arm_region_name = ?", regionCode).
 		Where("sku_name = ?", skuName).Where("product_name = ?", productName).Where("meter_name = ?", meterName).
@@ -151,7 +160,7 @@
 	return sqlSD, nil
 }
 
-func (s *Database) FindAzureSqlServerDatabaseReadReplicaCostComponentPrice(regionCode string, skuName string, productName string, priceUint string) (*AzureSqlServerDatabaseReadReplicaCostComponentPrice, error) {
+func (s *Database) FindAzureSqlServerDatabaseVCoreComponentsPrice(regionCode string, skuName string, productName string, priceUint string) (*AzureSqlServerDatabaseReadReplicaCostComponentPrice, error) {
 	var sqlSD *AzureSqlServerDatabaseReadReplicaCostComponentPrice
 	err := s.orm.Model(&AzureSqlServerDatabaseReadReplicaCostComponentPrice{}).Where("arm_region_name = ?", regionCode).
 		Where("sku_name = ?", skuName).Where("product_name = ?", productName).
@@ -162,7 +171,8 @@
 
 	return sqlSD, nil
 }
-func (s *Database) FindAzureSqlServerDatabaseLicenseCostComponentPrice(regionCode string, serviceName string, serviceFamily string, productName string, priceUint string) (*AzureSqlServerDatabaseLicenseCostComponentPrice, error) {
+
+func (s *Database) FindAzureSqlServerDatabaseVCoreForServerLessTierComponentPrice(regionCode string, serviceName string, serviceFamily string, productName string, priceUint string) (*AzureSqlServerDatabaseLicenseCostComponentPrice, error) {
 	var sqlSD *AzureSqlServerDatabaseLicenseCostComponentPrice
 	err := s.orm.Model(&AzureSqlServerDatabaseLicenseCostComponentPrice{}).Where("arm_region_name = ?", regionCode).
 		Where("service_name = ?", serviceName).Where("product_name = ?", productName).
@@ -172,17 +182,4 @@
 	}
 
 	return sqlSD, nil
-=======
-	return ms, nil
-}
-
-func (s *Database) FindAzureLoadBalancerPrice(regionCode string, meterName string) (*AzureLoadBalancerPrice, error) {
-	var lb *AzureLoadBalancerPrice
-	err := s.orm.Model(&AzureLoadBalancerPrice{}).Where("arm_region_name = ?", regionCode).
-		Where("meter_name = ?", meterName).Find(&lb).Error
-	if err != nil {
-		return nil, err
-	}
-	return lb, nil
->>>>>>> 0b061358
 }