--- conflicted
+++ resolved
@@ -98,26 +98,30 @@
 	return ctx.JSON(http.StatusOK, cost)
 }
 
-<<<<<<< HEAD
+// GetAzureLoadBalancerCost get azure load balancer cost for a day
+// route: /workspace/api/v1/costestimator/azure/loadbalancer
+func (s *Server) GetAzureLoadBalancerCost(ctx echo.Context) error {
+	var request api.GetAzureLoadBalancerRequest
+	if err := ctx.Bind(&request); err != nil {
+		return err
+	}
+
+	cost, err := azure.LbCostByResource(s.db, request)
+	if err != nil {
+		return err
+	}
+	return ctx.JSON(http.StatusOK, cost)
+}
+
 // GetAzureSqlServerDatabase get azure RDS Instance cost for a day
 // route: /workspace/api/v1/costestimator/azure/sqlserverdatabase
 func (s *Server) GetAzureSqlServerDatabase(ctx echo.Context) error {
 	var request api.GetAzureSqlServersDatabasesRequest
-=======
-// GetAzureLoadBalancerCost get azure load balancer cost for a day
-// route: /workspace/api/v1/costestimator/azure/loadbalancer
-func (s *Server) GetAzureLoadBalancerCost(ctx echo.Context) error {
-	var request api.GetAzureLoadBalancerRequest
->>>>>>> 0b061358
 	if err := ctx.Bind(&request); err != nil {
 		return err
 	}
 
-<<<<<<< HEAD
 	cost, err := azure.SqlServerDatabaseCostByResource(s.db, request)
-=======
-	cost, err := azure.LbCostByResource(s.db, request)
->>>>>>> 0b061358
 	if err != nil {
 		return err
 	}
