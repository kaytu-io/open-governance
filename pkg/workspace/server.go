--- conflicted
+++ resolved
@@ -355,15 +355,11 @@
 		if err != nil {
 			return api.BootstrapStatus_WaitingForDiscovery, err
 		}
-<<<<<<< HEAD
-		s.logger.Info("bootstrap: describe status", zap.String("workspaceID", ws.ID), zap.String("status", fmt.Sprintf("%v", status)))
-=======
 		statusStr := "null"
 		if status != nil {
 			statusStr = string(*status)
 		}
 		s.logger.Info("bootstrap: describe status", zap.String("workspaceID", ws.ID), zap.String("status", statusStr))
->>>>>>> d4fde0ff
 
 		if status == nil || *status != api3.DescribeAllJobsStatusResourcesPublished {
 			s.logger.Info("bootstrap: waiting for discovery", zap.String("workspaceID", ws.ID))
