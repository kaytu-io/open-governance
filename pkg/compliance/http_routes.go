package compliance

import (
	"context"
	"encoding/json"
	"errors"
	"fmt"
<<<<<<< HEAD
	"github.com/kaytu-io/kaytu-engine/pkg/demo"
=======
>>>>>>> fe864379
	"github.com/kaytu-io/kaytu-util/pkg/kaytu-es-sdk"
	"github.com/labstack/echo/v4"
	"go.opentelemetry.io/otel"
	"go.opentelemetry.io/otel/attribute"
	"go.opentelemetry.io/otel/codes"
	"go.opentelemetry.io/otel/trace"
	"io"
	"net/http"
	"sort"
	"strconv"
	"strings"
	"time"

	"github.com/aws/aws-sdk-go-v2/service/s3"
	"github.com/aws/aws-sdk-go/aws"
	authApi "github.com/kaytu-io/kaytu-engine/pkg/auth/api"
	api "github.com/kaytu-io/kaytu-engine/pkg/compliance/api"
	"github.com/kaytu-io/kaytu-engine/pkg/compliance/db"
	"github.com/kaytu-io/kaytu-engine/pkg/compliance/es"
	"github.com/kaytu-io/kaytu-engine/pkg/compliance/internal"
	insight "github.com/kaytu-io/kaytu-engine/pkg/insight/es"
	"github.com/kaytu-io/kaytu-engine/pkg/internal/httpclient"
	"github.com/kaytu-io/kaytu-engine/pkg/internal/httpserver"
	inventoryApi "github.com/kaytu-io/kaytu-engine/pkg/inventory/api"
	onboardApi "github.com/kaytu-io/kaytu-engine/pkg/onboard/api"
	kaytuTypes "github.com/kaytu-io/kaytu-engine/pkg/types"
	"github.com/kaytu-io/kaytu-engine/pkg/utils"
	"github.com/kaytu-io/kaytu-util/pkg/model"
	"github.com/kaytu-io/kaytu-util/pkg/source"
	"github.com/kaytu-io/kaytu-util/pkg/steampipe"
	"go.uber.org/zap"
	"gorm.io/gorm"
)

const (
	ConnectionIdParam    = "connectionId"
	ConnectionGroupParam = "connectionGroup"
)

func (h *HttpHandler) Register(e *echo.Echo) {
	v1 := e.Group("/api/v1")

	benchmarks := v1.Group("/benchmarks")
	benchmarks.GET("", httpserver.AuthorizeHandler(h.ListBenchmarks, authApi.ViewerRole))
	benchmarks.GET("/:benchmark_id", httpserver.AuthorizeHandler(h.GetBenchmark, authApi.ViewerRole))
	benchmarks.GET("/policies/:policy_id", httpserver.AuthorizeHandler(h.GetPolicy, authApi.ViewerRole))
	benchmarks.GET("/summary", httpserver.AuthorizeHandler(h.ListBenchmarksSummary, authApi.ViewerRole))
	benchmarks.GET("/:benchmark_id/summary", httpserver.AuthorizeHandler(h.GetBenchmarkSummary, authApi.ViewerRole))
	benchmarks.GET("/:benchmark_id/trend", httpserver.AuthorizeHandler(h.GetBenchmarkTrend, authApi.ViewerRole))
	benchmarks.GET("/:benchmark_id/tree", httpserver.AuthorizeHandler(h.GetBenchmarkTree, authApi.ViewerRole))

	queries := v1.Group("/queries")
	queries.GET("/:query_id", httpserver.AuthorizeHandler(h.GetQuery, authApi.ViewerRole))
	queries.GET("/sync", httpserver.AuthorizeHandler(h.SyncQueries, authApi.AdminRole))

	assignments := v1.Group("/assignments")
	assignments.GET("/benchmark/:benchmark_id", httpserver.AuthorizeHandler(h.ListAssignmentsByBenchmark, authApi.ViewerRole))
	assignments.GET("/connection", httpserver.AuthorizeHandler(h.ListAssignmentsByConnection, authApi.ViewerRole))
	assignments.POST("/:benchmark_id/connection", httpserver.AuthorizeHandler(h.CreateBenchmarkAssignment, authApi.EditorRole))
	assignments.DELETE("/:benchmark_id/connection", httpserver.AuthorizeHandler(h.DeleteBenchmarkAssignment, authApi.EditorRole))

	metadata := v1.Group("/metadata")
	metadata.GET("/tag/insight", httpserver.AuthorizeHandler(h.ListInsightTags, authApi.ViewerRole))
	metadata.GET("/insight", httpserver.AuthorizeHandler(h.ListInsightsMetadata, authApi.ViewerRole))
	metadata.GET("/insight/:insightId", httpserver.AuthorizeHandler(h.GetInsightMetadata, authApi.ViewerRole))

	insights := v1.Group("/insight")
	insightGroups := insights.Group("/group")
	insightGroups.GET("", httpserver.AuthorizeHandler(h.ListInsightGroups, authApi.ViewerRole))
	insights.GET("", httpserver.AuthorizeHandler(h.ListInsights, authApi.ViewerRole))
	insights.GET("/:insightId", httpserver.AuthorizeHandler(h.GetInsight, authApi.ViewerRole))
	insights.GET("/:insightId/trend", httpserver.AuthorizeHandler(h.GetInsightTrend, authApi.ViewerRole))

	findings := v1.Group("/findings")
	findings.POST("", httpserver.AuthorizeHandler(h.GetFindings, authApi.ViewerRole))
	findings.GET("/:benchmarkId/:field/top/:count", httpserver.AuthorizeHandler(h.GetTopFieldByFindingCount, authApi.ViewerRole))
}

func bindValidate(ctx echo.Context, i any) error {
	if err := ctx.Bind(i); err != nil {
		return err
	}

	if err := ctx.Validate(i); err != nil {
		return err
	}

	return nil
}

func (h *HttpHandler) getConnectionIdFilterFromParams(ctx echo.Context) ([]string, error) {
	connectionIds := httpserver.QueryArrayParam(ctx, ConnectionIdParam)
	connectionGroup := httpserver.QueryArrayParam(ctx, ConnectionGroupParam)
	if len(connectionIds) == 0 && len(connectionGroup) == 0 {
		return nil, nil
	}

	if len(connectionIds) > 0 && len(connectionGroup) > 0 {
		return nil, echo.NewHTTPError(http.StatusBadRequest, "connectionId and connectionGroup cannot be used together")
	}

	if len(connectionIds) > 0 {
		return connectionIds, nil
	}

	check := make(map[string]bool)
	var connectionIDSChecked []string

	for i := 0; i < len(connectionGroup); i++ {
		connectionGroupObj, err := h.onboardClient.GetConnectionGroup(&httpclient.Context{UserRole: authApi.KaytuAdminRole}, connectionGroup[i])
		if err != nil {
			return nil, err
		}
		if len(connectionGroupObj.ConnectionIds) == 0 {
			return nil, err
		}

		// Check for duplicate connection groups
		for _, entry := range connectionGroupObj.ConnectionIds {
			if _, value := check[entry]; !value {
				check[entry] = true
				connectionIDSChecked = append(connectionIDSChecked, entry)
			}
		}
	}
	connectionIds = connectionIDSChecked

	return connectionIds, nil
}

var tracer = otel.Tracer("new_compliance")

// GetFindings godoc
//
//	@Summary		Get findings
//	@Description	Retrieving all compliance run findings with respect to filters.
//	@Tags			compliance
//	@Security		BearerToken
//	@Accept			json
//	@Produce		json
//	@Param			request	body		api.GetFindingsRequest	true	"Request Body"
//	@Success		200		{object}	api.GetFindingsResponse
//	@Router			/compliance/api/v1/findings [post]
func (h *HttpHandler) GetFindings(ctx echo.Context) error {
	var req api.GetFindingsRequest
	if err := bindValidate(ctx, &req); err != nil {
		return echo.NewHTTPError(http.StatusBadRequest, err.Error())
	}

	lastIdx := (req.Page.No - 1) * req.Page.Size

	var response api.GetFindingsResponse
	var sorts []map[string]any
	for _, sortItem := range req.Sorts {
		item := map[string]any{}
		item[string(sortItem.Field)] = sortItem.Direction
		sorts = append(sorts, item)
	}

	var benchmarkIDs []string
	// tracer :
	output1, span1 := tracer.Start(ctx.Request().Context(), "new_GetBenchmarkTreeIDs(loop)", trace.WithSpanKind(trace.SpanKindServer))
	span1.SetName("new_GetBenchmarkTreeIDs(loop)")

	for _, b := range req.Filters.BenchmarkID {
		// tracer :
		output2, span2 := tracer.Start(output1, "new_GetBenchmarkTreeIDs", trace.WithSpanKind(trace.SpanKindServer))
		span2.SetName("new_GetBenchmarkTreeIDs")
		bs, err := h.GetBenchmarkTreeIDs(output2, b)
		if err != nil {
			span2.RecordError(err)
			span2.SetStatus(codes.Error, err.Error())
			return err
		}
		span2.AddEvent("information", trace.WithAttributes(
			attribute.String("benchmark id", b),
		))
		span2.End()

		benchmarkIDs = append(benchmarkIDs, bs...)
	}
	span1.End()

	res, err := es.FindingsQuery(
		h.client, req.Filters.ResourceID, req.Filters.Connector, req.Filters.ConnectionID,
		benchmarkIDs, req.Filters.PolicyID, req.Filters.Severity,
		sorts, lastIdx, req.Page.Size)
	if err != nil {
		return err
	}

	for _, h := range res.Hits.Hits {
		response.Findings = append(response.Findings, h.Source)
	}
	response.TotalCount = res.Hits.Total.Value

	for i, v := range response.Findings {
		v.ConnectionID = demo.DecodeRequestData(ctx, v.ConnectionID)
		response.Findings[i] = v
	}

	return ctx.JSON(http.StatusOK, response)
}

// GetTopFieldByFindingCount godoc
//
//	@Summary		Get top field by finding count
//	@Description	Retrieving the top field by finding count.
//	@Security		BearerToken
//	@Tags			compliance
//	@Accept			json
//	@Produce		json
//	@Param			benchmarkId		path		string							true	"BenchmarkID"
//	@Param			field			path		string							true	"Field"	Enums(resourceType,connectionID,resourceID,service)
//	@Param			count			path		int								true	"Count"
//	@Param			connectionId	query		[]string						false	"Connection IDs to filter by"
//	@Param			connectionGroup	query		[]string						false	"Connection groups to filter by "
//	@Param			connector		query		[]source.Type					false	"Connector type to filter by"
//	@Param			severities		query		[]kaytuTypes.FindingSeverity	false	"Severities to filter by"
//	@Success		200				{object}	api.GetTopFieldResponse
//	@Router			/compliance/api/v1/findings/{benchmarkId}/{field}/top/{count} [get]
func (h *HttpHandler) GetTopFieldByFindingCount(ctx echo.Context) error {
	benchmarkID := ctx.Param("benchmarkId")
	field := ctx.Param("field")
	esField := field
	countStr := ctx.Param("count")
	count, err := strconv.Atoi(countStr)
	if err != nil {
		return err
	}
	esCount := count

	if field == "service" {
		esField = "resourceType"
		esCount = 10000
	}

	connectionIDs, err := h.getConnectionIdFilterFromParams(ctx)
	if err != nil {
		return err
	}
<<<<<<< HEAD
	connectionIDs = demo.DecodeRequestArray(ctx, connectionIDs)
=======
>>>>>>> fe864379

	connectors := source.ParseTypes(ctx.QueryParams()["connector"])
	severities := kaytuTypes.ParseFindingSeverities(ctx.QueryParams()["severities"])
	//tracer :
	_, span1 := tracer.Start(ctx.Request().Context(), "new_GetBenchmarkTreeIDs", trace.WithSpanKind(trace.SpanKindServer))
	span1.SetName("new_GetBenchmarkTreeIDs")

	benchmarkIDs, err := h.GetBenchmarkTreeIDs(ctx.Request().Context(), benchmarkID)
	if err != nil {
		span1.RecordError(err)
		span1.SetStatus(codes.Error, err.Error())
		return err
	}
	span1.AddEvent("information", trace.WithAttributes(
		attribute.String("benchmark id", benchmarkID),
	))
	span1.End()

	var response api.GetTopFieldResponse
	res, err := es.FindingsTopFieldQuery(
		h.logger, h.client, esField,
		connectors, nil, connectionIDs,
		benchmarkIDs, nil, severities, esCount)
	if err != nil {
		return err
	}

	switch field {
	case "service":
		resourceTypeList := make([]string, 0, len(res.Aggregations.FieldFilter.Buckets))
		for _, item := range res.Aggregations.FieldFilter.Buckets {
			resourceTypeList = append(resourceTypeList, item.Key)
		}
		resourceTypeMetadata, err := h.inventoryClient.ListResourceTypesMetadata(httpclient.FromEchoContext(ctx),
			nil, nil, resourceTypeList, false, nil, 10000, 1)
		if err != nil {
			return err
		}
		resourceTypeMetadataMap := make(map[string]inventoryApi.ResourceType)
		for _, item := range resourceTypeMetadata.ResourceTypes {
			resourceTypeMetadataMap[strings.ToLower(item.ResourceType)] = item
		}
		serviceCountMap := make(map[string]int)
		for _, item := range res.Aggregations.FieldFilter.Buckets {
			if rtMetadata, ok := resourceTypeMetadataMap[strings.ToLower(item.Key)]; ok {
				serviceCountMap[rtMetadata.ServiceName] += item.DocCount
			}
		}
		serviceCountList := make([]api.TopFieldRecord, 0, len(serviceCountMap))
		for k, v := range serviceCountMap {
			serviceCountList = append(serviceCountList, api.TopFieldRecord{
				Value: k,
				Count: v,
			})
		}
		sort.Slice(serviceCountList, func(i, j int) bool {
			return serviceCountList[i].Count > serviceCountList[j].Count
		})
		response.Records = serviceCountList[:count]
		response.TotalCount = len(serviceCountList)
	default:
		for _, item := range res.Aggregations.FieldFilter.Buckets {
			response.Records = append(response.Records, api.TopFieldRecord{
				Value: item.Key,
				Count: item.DocCount,
			})
		}
		response.TotalCount = res.Aggregations.BucketCount.Value
	}

	return ctx.JSON(http.StatusOK, response)
}

// ListBenchmarksSummary godoc
//
//	@Summary		List benchmarks summaries
//	@Description	Retrieving a summary of all benchmarks and their associated checks and results within a specified time interval.
//	@Security		BearerToken
//	@Tags			compliance
//	@Accept			json
//	@Produce		json
//	@Param			connectionId	query		[]string		false	"Connection IDs to filter by"
//	@Param			connectionGroup	query		[]string		false	"Connection groups to filter by "
//	@Param			connector		query		[]source.Type	false	"Connector type to filter by"
//	@Param			timeAt			query		int				false	"timestamp for values in epoch seconds"
//	@Success		200				{object}	api.GetBenchmarksSummaryResponse
//	@Router			/compliance/api/v1/benchmarks/summary [get]
func (h *HttpHandler) ListBenchmarksSummary(ctx echo.Context) error {
	connectionIDs, err := h.getConnectionIdFilterFromParams(ctx)
	if err != nil {
		return err
	}
	if len(connectionIDs) > 20 {
		return echo.NewHTTPError(http.StatusBadRequest, "too many connection IDs")
	}
<<<<<<< HEAD
	connectionIDs = demo.DecodeRequestArray(ctx, connectionIDs)
=======
>>>>>>> fe864379

	connectors := source.ParseTypes(httpserver.QueryArrayParam(ctx, "connector"))
	timeAt := time.Now()
	if timeAtStr := ctx.QueryParam("timeAt"); timeAtStr != "" {
		timeAtInt, err := strconv.ParseInt(timeAtStr, 10, 64)
		if err != nil {
			return err
		}
		timeAt = time.Unix(timeAtInt, 0)
	}
	var response api.GetBenchmarksSummaryResponse

	// tracer :
	outputS, span2 := tracer.Start(ctx.Request().Context(), "new_ListRootBenchmarks", trace.WithSpanKind(trace.SpanKindServer))
	span2.SetName("new_ListRootBenchmarks")

	benchmarks, err := h.db.ListRootBenchmarks()
	if err != nil {
		span2.RecordError(err)
		span2.SetStatus(codes.Error, err.Error())
		return err
	}
	span2.End()

	benchmarkIDs := make([]string, 0, len(benchmarks))
	for _, b := range benchmarks {
		benchmarkIDs = append(benchmarkIDs, b.ID)
	}

	summariesAtTime, err := es.FetchBenchmarkSummariesAtTime(h.logger, h.client, benchmarkIDs, connectors, connectionIDs, timeAt)
	if err != nil {
		h.logger.Error("failed to fetch benchmark summaries", zap.Error(err))
		return err
	}
	// tracer :
	output3, span3 := tracer.Start(outputS, "new_PopulateConnectors(loop)", trace.WithSpanKind(trace.SpanKindServer))
	span3.SetName("new_PopulateConnectors(loop)")

	for _, b := range benchmarks {
		be := b.ToApi()
		//tracer :
		outputs4, span4 := tracer.Start(output3, "new_PopulateConnectors", trace.WithSpanKind(trace.SpanKindServer))
		span4.SetName("new_PopulateConnectors")

		err = b.PopulateConnectors(outputs4, h.db, &be)
		if err != nil {
			span4.RecordError(err)
			span4.SetStatus(codes.Error, err.Error())
			return err
		}
		span4.End()
		if len(connectors) > 0 && !utils.IncludesAny(be.Connectors, connectors) {
			continue
		}

		summaryAtTime := summariesAtTime[b.ID]
		response.BenchmarkSummary = append(response.BenchmarkSummary, api.BenchmarkEvaluationSummary{
			ID:          b.ID,
			Title:       b.Title,
			Description: b.Description,
			Connectors:  be.Connectors,
			Tags:        be.Tags,
			Enabled:     b.Enabled,
			Result:      summaryAtTime.ComplianceResultSummary,
			Checks:      summaryAtTime.SeverityResult,
			EvaluatedAt: summaryAtTime.EvaluatedAt,
		})

		response.TotalResult.AddComplianceResultSummary(summaryAtTime.ComplianceResultSummary)
		response.TotalChecks.AddSeverityResult(summaryAtTime.SeverityResult)
	}
	span3.End()
	return ctx.JSON(http.StatusOK, response)
}

// GetBenchmarkSummary godoc
//
//	@Summary		Get benchmark summary
//	@Description	Retrieving a summary of a benchmark and its associated checks and results.
//	@Security		BearerToken
//	@Tags			compliance
//	@Accept			json
//	@Produce		json
//	@Param			benchmark_id	path		string			true	"Benchmark ID"
//	@Param			connectionId	query		[]string		false	"Connection IDs to filter by"
//	@Param			connectionGroup	query		[]string		false	"Connection groups to filter by "
//	@Param			connector		query		[]source.Type	false	"Connector type to filter by"
//	@Param			timeAt			query		int				false	"timestamp for values in epoch seconds"
//	@Success		200				{object}	api.BenchmarkEvaluationSummary
//	@Router			/compliance/api/v1/benchmarks/{benchmark_id}/summary [get]
func (h *HttpHandler) GetBenchmarkSummary(ctx echo.Context) error {
	connectionIDs, err := h.getConnectionIdFilterFromParams(ctx)
	if err != nil {
		return err
	}
	if len(connectionIDs) > 20 {
		return echo.NewHTTPError(http.StatusBadRequest, "too many connection IDs")
	}
<<<<<<< HEAD
	connectionIDs = demo.DecodeRequestArray(ctx, connectionIDs)
=======
>>>>>>> fe864379

	connectors := source.ParseTypes(httpserver.QueryArrayParam(ctx, "connector"))
	timeAt := time.Now()
	if timeAtStr := ctx.QueryParam("timeAt"); timeAtStr != "" {
		timeAtInt, err := strconv.ParseInt(timeAtStr, 10, 64)
		if err != nil {
			return err
		}
		timeAt = time.Unix(timeAtInt, 0)
	}
	benchmarkID := ctx.Param("benchmark_id")
	// tracer :
	output1, span1 := tracer.Start(ctx.Request().Context(), "new_GetBenchmark", trace.WithSpanKind(trace.SpanKindServer))
	span1.SetName("new_GetBenchmark")

	benchmark, err := h.db.GetBenchmark(benchmarkID)
	if err != nil {
		span1.RecordError(err)
		span1.SetStatus(codes.Error, err.Error())
		return err
	}
	span1.AddEvent("information", trace.WithAttributes(
		attribute.String("benchmark ID", benchmark.ID),
	))
	span1.End()

	if benchmark == nil {
		return echo.NewHTTPError(http.StatusBadRequest, "invalid benchmarkID")
	}
	be := benchmark.ToApi()
	//tracer :
	outputS, span2 := tracer.Start(output1, "new_PopulateConnectors", trace.WithSpanKind(trace.SpanKindServer))
	span2.SetName("new_PopulateConnectors")

	err = benchmark.PopulateConnectors(outputS, h.db, &be)
	if err != nil {
		span2.RecordError(err)
		span2.SetStatus(codes.Error, err.Error())
		return err
	}
	span2.End()

	if len(connectors) > 0 && !utils.IncludesAny(be.Connectors, connectors) {
		return echo.NewHTTPError(http.StatusBadRequest, "invalid connector")
	}

	summariesAtTime, err := es.FetchBenchmarkSummariesAtTime(h.logger, h.client, []string{benchmarkID}, connectors, connectionIDs, timeAt)
	if err != nil {
		return err
	}

	summaryAtTime := summariesAtTime[benchmarkID]
	response := api.BenchmarkEvaluationSummary{
		ID:          benchmark.ID,
		Title:       benchmark.Title,
		Description: benchmark.Description,
		Connectors:  be.Connectors,
		Tags:        be.Tags,
		Enabled:     benchmark.Enabled,
		Result:      summaryAtTime.ComplianceResultSummary,
		Checks:      summaryAtTime.SeverityResult,
		EvaluatedAt: summaryAtTime.EvaluatedAt,
	}
	return ctx.JSON(http.StatusOK, response)
}

// GetBenchmarkTree godoc
//
//	@Summary		Get benchmark tree
//	@Description	Retrieving the benchmark tree, including all of its child benchmarks.
//	@Security		BearerToken
//	@Tags			compliance
//	@Accept			json
//	@Produce		json
//	@Param			benchmark_id	path		string	true	"Benchmark ID"
//	@Success		200				{object}	api.BenchmarkTree
//	@Router			/compliance/api/v1/benchmarks/{benchmark_id}/tree [get]
func (h *HttpHandler) GetBenchmarkTree(ctx echo.Context) error {
	var status []kaytuTypes.PolicyStatus
	benchmarkID := ctx.Param("benchmark_id")
	for k, va := range ctx.QueryParams() {
		if k == "status" || k == "status[]" {
			for _, v := range va {
				status = append(status, kaytuTypes.PolicyStatus(v))
			}
		}
	}
	// tracer :
	output1, span1 := tracer.Start(ctx.Request().Context(), "new_GetBenchmark", trace.WithSpanKind(trace.SpanKindServer))
	span1.SetName("new_GetBenchmark")

	benchmark, err := h.db.GetBenchmark(benchmarkID)
	if err != nil {
		span1.RecordError(err)
		span1.SetStatus(codes.Error, err.Error())
		return err
	}
	span1.AddEvent("information", trace.WithAttributes(
		attribute.String("benchmark ID", benchmark.ID),
	))
	span1.End()

	if benchmark == nil {
		return echo.NewHTTPError(http.StatusBadRequest, "invalid benchmarkID")
	}
	outputS2, span2 := tracer.Start(output1, "new_GetBenchmarkTree")

	response, err := GetBenchmarkTree(outputS2, h.db, h.client, *benchmark, status)
	if err != nil {
		span2.RecordError(err)
		span2.SetStatus(codes.Error, err.Error())
		return err
	}
	span2.End()
	return ctx.JSON(http.StatusOK, response)
}

func GetBenchmarkTree(ctx context.Context, db db.Database, client kaytu.Client, b db.Benchmark, status []kaytuTypes.PolicyStatus) (api.BenchmarkTree, error) {
	tree := api.BenchmarkTree{
		ID:       b.ID,
		Title:    b.Title,
		Children: nil,
		Policies: nil,
	}
	// tracer :
	output1, span1 := tracer.Start(ctx, "new_GetBenchmark(loop)", trace.WithSpanKind(trace.SpanKindServer))
	span1.SetName("new_GetBenchmark(loop)")

	for _, child := range b.Children {
		// tracer :
		_, span2 := tracer.Start(output1, "new_GetBenchmark", trace.WithSpanKind(trace.SpanKindServer))
		span2.SetName("new_GetBenchmark")

		childObj, err := db.GetBenchmark(child.ID)
		if err != nil {
			span2.RecordError(err)
			span2.SetStatus(codes.Error, err.Error())
			return tree, err
		}
		span2.SetAttributes(
			attribute.String("benchmark ID", childObj.ID),
		)
		span2.End()

		childTree, err := GetBenchmarkTree(ctx, db, client, *childObj, status)
		if err != nil {
			return tree, err
		}

		tree.Children = append(tree.Children, childTree)
	}
	span1.End()

	res, err := es.ListBenchmarkSummaries(client, &b.ID)
	if err != nil {
		return tree, err
	}

	for _, policy := range b.Policies {
		pt := api.PolicyTree{
			ID:          policy.ID,
			Title:       policy.Title,
			Severity:    policy.Severity,
			Status:      kaytuTypes.PolicyStatusPASSED,
			LastChecked: 0,
		}

		for _, bs := range res {
			for _, ps := range bs.Policies {
				if ps.PolicyID == policy.ID {
					pt.LastChecked = bs.EvaluatedAt
					pt.Status = kaytuTypes.PolicyStatusPASSED
					if ps.TotalResult.AlarmCount > 0 || ps.TotalResult.ErrorCount > 0 {
						pt.Status = kaytuTypes.PolicyStatusFAILED
					} else if ps.TotalResult.InfoCount > 0 || ps.TotalResult.SkipCount > 0 {
						pt.Status = kaytuTypes.PolicyStatusUNKNOWN
					}
				}
			}
		}
		if len(status) > 0 {
			contains := false
			for _, s := range status {
				if s == pt.Status {
					contains = true
				}
			}

			if !contains {
				continue
			}
		}
		tree.Policies = append(tree.Policies, pt)
	}

	return tree, nil
}

// GetBenchmarkTrend godoc
//
//	@Summary		Get benchmark trend
//	@Description	Retrieving a trend of a benchmark result and checks.
//	@Security		BearerToken
//	@Tags			compliance
//	@Accept			json
//	@Produce		json
//	@Param			benchmark_id	path		string			true	"Benchmark ID"
//	@Param			connectionId	query		[]string		false	"Connection IDs to filter by"
//	@Param			connectionGroup	query		[]string		false	"Connection groups to filter by "
//	@Param			connector		query		[]source.Type	false	"Connector type to filter by"
//	@Param			startTime		query		int				false	"timestamp for start of the chart in epoch seconds"
//	@Param			endTime			query		int				false	"timestamp for end of the chart in epoch seconds"
//	@Success		200				{object}	[]api.BenchmarkTrendDatapoint
//	@Router			/compliance/api/v1/benchmarks/{benchmark_id}/trend [get]
func (h *HttpHandler) GetBenchmarkTrend(ctx echo.Context) error {
	connectionIDs, err := h.getConnectionIdFilterFromParams(ctx)
	if err != nil {
		return err
	}
	if len(connectionIDs) > 20 {
		return echo.NewHTTPError(http.StatusBadRequest, "too many connection IDs")
	}
	connectionIDs = demo.DecodeRequestArray(ctx, connectionIDs)

	connectors := source.ParseTypes(httpserver.QueryArrayParam(ctx, "connector"))
	endTime := time.Now()
	if endTimeStr := ctx.QueryParam("timeAt"); endTimeStr != "" {
		endTimeInt, err := strconv.ParseInt(endTimeStr, 10, 64)
		if err != nil {
			return err
		}
		endTime = time.Unix(endTimeInt, 0)
	}
	startTime := endTime.AddDate(0, 0, -7)
	if startTimeStr := ctx.QueryParam("startTime"); startTimeStr != "" {
		startTimeInt, err := strconv.ParseInt(startTimeStr, 10, 64)
		if err != nil {
			return err
		}
		startTime = time.Unix(startTimeInt, 0)
	}
	benchmarkID := ctx.Param("benchmark_id")
	// tracer :
	output1, span1 := tracer.Start(ctx.Request().Context(), "new_GetBenchmark")
	span1.SetName("new_GetBenchmark")

	benchmark, err := h.db.GetBenchmark(benchmarkID)
	if err != nil {
		span1.RecordError(err)
		span1.SetStatus(codes.Error, err.Error())
		return err
	}
	span1.AddEvent("information", trace.WithAttributes(
		attribute.String("benchmark ID", benchmark.ID),
	))
	span1.End()

	if benchmark == nil {
		return echo.NewHTTPError(http.StatusBadRequest, "invalid benchmarkID")
	}

	be := benchmark.ToApi()
	// tracer :
	outputS2, span2 := tracer.Start(output1, "new_PopulateConnectors", trace.WithSpanKind(trace.SpanKindServer))
	span2.SetName("new_PopulateConnectors")

	err = benchmark.PopulateConnectors(outputS2, h.db, &be)
	if err != nil {
		span2.RecordError(err)
		span2.SetStatus(codes.Error, err.Error())
		return err
	}
	span2.End()

	if len(connectors) > 0 && !utils.IncludesAny(be.Connectors, connectors) {
		return echo.NewHTTPError(http.StatusBadRequest, "invalid connector")
	}

	datapointCount := int(endTime.Sub(startTime).Hours() / 24)
	if datapointCount > 30 {
		datapointCount = 30
	}
	if datapointCount < 1 {
		datapointCount = 1
	}

	evaluationAcrossTime, err := es.FetchBenchmarkSummaryTrend(h.logger, h.client, []string{benchmarkID}, connectors, connectionIDs, startTime, endTime, datapointCount)
	if err != nil {
		return err
	}

	response := make([]api.BenchmarkTrendDatapoint, 0, datapointCount)
	for timeKey, datapoint := range evaluationAcrossTime[benchmarkID] {
		response = append(response, api.BenchmarkTrendDatapoint{
			Timestamp: timeKey,
			Result:    datapoint.ComplianceResultSummary,
			Checks:    datapoint.SeverityResult,
		})
	}

	sort.Slice(response, func(i, j int) bool {
		return response[i].Timestamp < response[j].Timestamp
	})

	return ctx.JSON(http.StatusOK, response)
}

// CreateBenchmarkAssignment godoc
//
//	@Summary		Create benchmark assignment
//	@Description	Creating a benchmark assignment for a connection.
//	@Security		BearerToken
//	@Tags			benchmarks_assignment
//	@Accept			json
//	@Produce		json
<<<<<<< HEAD
//	@Param			benchmark_id		path		string	true	"Benchmark ID"
//	@Param			connection_id		query		string	false	"Connection ID or 'all' for everything"
//	@Param			connection_group	query		string	false	"Connection group "
//	@Success		200					{object}	[]api.BenchmarkAssignment
//	@Router			/compliance/api/v1/assignments/{benchmark_id}/connection/{connection_id} [post]
func (h *HttpHandler) CreateBenchmarkAssignment(ctx echo.Context) error {
	connectionID, err := h.getConnectionIdFilterFromParams(ctx)
=======
//	@Param			benchmark_id	path		string		true	"Benchmark ID"
//	@Param			connectionId	query		[]string	false	"Connection ID or 'all' for everything"
//	@Param			connectionGroup	query		[]string	false	"Connection group "
//	@Success		200				{object}	[]api.BenchmarkAssignment
//	@Router			/compliance/api/v1/assignments/{benchmark_id}/connection [post]
func (h *HttpHandler) CreateBenchmarkAssignment(ctx echo.Context) error {
	connectionIDs, err := h.getConnectionIdFilterFromParams(ctx)
>>>>>>> fe864379
	if err != nil {
		return err
	}
	connectionID = demo.DecodeRequestArray(ctx, connectionID)

	benchmarkId := ctx.Param("benchmark_id")
	if benchmarkId == "" {
		return echo.NewHTTPError(http.StatusBadRequest, "benchmark id is empty")
	}
	// trace :
	outputS1, span1 := tracer.Start(ctx.Request().Context(), "new_GetBenchmark", trace.WithSpanKind(trace.SpanKindServer))
	span1.SetName("new_GetBenchmark")

	benchmark, err := h.db.GetBenchmark(benchmarkId)

	if err != nil {
		span1.RecordError(err)
		span1.SetStatus(codes.Error, err.Error())
		return err
	}
	span1.AddEvent("information", trace.WithAttributes(
		attribute.String("benchmark Id", benchmark.ID),
	))
	span1.End()

	if benchmark == nil {
		return echo.NewHTTPError(http.StatusNotFound, fmt.Sprintf("benchmark %s not found", benchmarkId))
	}

	connectorType := source.Nil
	// trace :
	outputS2, span2 := tracer.Start(outputS1, "new_GetQuery(loop)", trace.WithSpanKind(trace.SpanKindServer))
	span2.SetName("new_GetQuery(loop)")

	for _, policy := range benchmark.Policies {
		if policy.QueryID == nil {
			continue
		}
		//trace :
		_, span3 := tracer.Start(outputS2, "new_GetQuery", trace.WithSpanKind(trace.SpanKindServer))
		span3.SetName("new_GetQuery")

		q, err := h.db.GetQuery(*policy.QueryID)
		if err != nil {
			span3.RecordError(err)
			span3.SetStatus(codes.Error, err.Error())
			return err
		}
		span3.SetAttributes(
			attribute.String("query ID", q.ID),
		)
		span3.End()

		if q == nil {
			return fmt.Errorf("query %s not found", *policy.QueryID)
		}

		if t, _ := source.ParseType(q.Connector); t != source.Nil {
			connectorType = t
			break
		}
	}
	span2.End()

	connections := make([]onboardApi.Connection, 0)
<<<<<<< HEAD
	if len(connectionID) == 1 {
		if strings.ToLower(connectionID[0]) == "all" {
			srcs, err := h.onboardClient.ListSources(httpclient.FromEchoContext(ctx), nil)
			if err != nil {
				return err
			}
			for _, src := range srcs {
				if src.Connector == connectorType &&
					(src.LifecycleState == onboardApi.ConnectionLifecycleStateOnboard || src.LifecycleState == onboardApi.ConnectionLifecycleStateInProgress) {
					connections = append(connections, src)
				}
=======
	if len(connectionIDs) == 1 && strings.ToLower(connectionIDs[0]) == "all" {
		srcs, err := h.onboardClient.ListSources(httpclient.FromEchoContext(ctx), nil)
		if err != nil {
			return err
		}
		for _, src := range srcs {
			if src.Connector == connectorType &&
				(src.LifecycleState == onboardApi.ConnectionLifecycleStateOnboard || src.LifecycleState == onboardApi.ConnectionLifecycleStateInProgress) {
				connections = append(connections, src)
>>>>>>> fe864379
			}
		} else {
			src, err := h.onboardClient.GetSource(httpclient.FromEchoContext(ctx), connectionID[0])
			if err != nil {
				return err
			}
			connections = append(connections, *src)
		}
	} else {
<<<<<<< HEAD
		for _, connectionId := range connectionID {
			src, err := h.onboardClient.GetSource(httpclient.FromEchoContext(ctx), connectionId)
			if err != nil {
				return err
			}
			connections = append(connections, *src)
=======
		connections, err = h.onboardClient.GetSources(httpclient.FromEchoContext(ctx), connectionIDs)
		if err != nil {
			return err
>>>>>>> fe864379
		}
	}

	result := make([]api.BenchmarkAssignment, 0, len(connections))
	// trace :
	output4, span4 := tracer.Start(outputS1, "new_AddBenchmarkAssignment(loop)", trace.WithSpanKind(trace.SpanKindServer))
	span4.SetName("new_AddBenchmarkAssignment(loop)")

	for _, src := range connections {
		assignment := &db.BenchmarkAssignment{
			BenchmarkId:  benchmarkId,
			ConnectionId: src.ConnectionID,
			AssignedAt:   time.Now(),
		}
		//trace :
		_, span5 := tracer.Start(output4, "new_AddBenchmarkAssignment", trace.WithSpanKind(trace.SpanKindServer))
		span5.SetName("new_AddBenchmarkAssignment")

		if err := h.db.AddBenchmarkAssignment(assignment); err != nil {
			span5.RecordError(err)
			span5.SetStatus(codes.Error, err.Error())
			ctx.Logger().Errorf("add benchmark assignment: %v", err)
			return err
		}
		span5.SetAttributes(
			attribute.String("Benchmark ID", assignment.BenchmarkId),
		)
		span5.End()

<<<<<<< HEAD
		for _, connectionId := range connectionID {
=======
		for _, connectionId := range connectionIDs {
>>>>>>> fe864379
			result = append(result, api.BenchmarkAssignment{
				BenchmarkId:  benchmarkId,
				ConnectionId: connectionId,
				AssignedAt:   assignment.AssignedAt,
			})
		}
	}
	span4.End()
	for i, v := range result {
		v.ConnectionId = demo.EncodeResponseData(ctx, v.ConnectionId)
		result[i] = v
	}

	return ctx.JSON(http.StatusOK, result)
}

func (h *HttpHandler) ListAssignmentsByConnection(ctx echo.Context) error {
	connectionID, err := h.getConnectionIdFilterFromParams(ctx)
	if err != nil {
		return err
	}

	var dbAssignments [][]db.BenchmarkAssignment
	if len(connectionID) == 1 {
		// trace :
		_, span1 := tracer.Start(ctx.Request().Context(), "new_GetBenchmarkAssignmentsBySourceId", trace.WithSpanKind(trace.SpanKindServer))
		span1.SetName("new_GetBenchmarkAssignmentsBySourceId")

		dbAssignments[0], err = h.db.GetBenchmarkAssignmentsBySourceId(connectionID[0])
		if err != nil {
			span1.RecordError(err)
			span1.SetStatus(codes.Error, err.Error())
			if errors.Is(err, gorm.ErrRecordNotFound) {
				return echo.NewHTTPError(http.StatusNotFound, fmt.Sprintf("benchmark assignments for %s not found", connectionID[0]))
			}
			ctx.Logger().Errorf("find benchmark assignments by source %s: %v", connectionID[0], err)
			return err
		}
		span1.AddEvent("information", trace.WithAttributes(
			attribute.String("connection ID", connectionID[0]),
		))
		span1.End()
	} else {
		// trace :
		outputS2, span2 := tracer.Start(ctx.Request().Context(), "new_GetBenchmarkAssignmentsBySourceId(loop)", trace.WithSpanKind(trace.SpanKindServer))
		span2.SetName("new_GetBenchmarkAssignmentsBySourceId(loop)")

		for _, connectionId := range connectionID {
			// trace :
			_, span1 := tracer.Start(outputS2, "new_GetBenchmarkAssignmentsBySourceId", trace.WithSpanKind(trace.SpanKindServer))
			span1.SetName("new_GetBenchmarkAssignmentsBySourceId")

			dbAssignmentsCG, err := h.db.GetBenchmarkAssignmentsBySourceId(connectionId)
			if err != nil {
				span1.RecordError(err)
				span1.SetStatus(codes.Error, err.Error())
				if errors.Is(err, gorm.ErrRecordNotFound) {
					return echo.NewHTTPError(http.StatusNotFound, fmt.Sprintf("benchmark assignments for %s not found", connectionId))
				}
				ctx.Logger().Errorf("find benchmark assignments by source %s: %v", connectionId, err)
				return err
			}
			dbAssignments = append(dbAssignments, dbAssignmentsCG)

			span1.AddEvent("information", trace.WithAttributes(
				attribute.String("connection ID", connectionId),
			))
			span1.End()
		}
		span2.End()
	}

	var assignments []api.BenchmarkAssignment
	for _, assignmentsArray := range dbAssignments {
		for _, assignment := range assignmentsArray {
			assignments = append(assignments, api.BenchmarkAssignment{
				BenchmarkId:  assignment.BenchmarkId,
				ConnectionId: assignment.ConnectionId,
				AssignedAt:   assignment.AssignedAt,
			})
		}
	}

	return ctx.JSON(http.StatusOK, assignments)
}

// ListAssignmentsByBenchmark godoc
//
//	@Summary		Get benchmark assigned sources
//	@Description	Retrieving all benchmark assigned sources with benchmark id
//	@Security		BearerToken
//	@Tags			benchmarks_assignment
//	@Accept			json
//	@Produce		json
//	@Param			benchmark_id	path		string	true	"Benchmark ID"
//	@Success		200				{object}	[]api.BenchmarkAssignedSource
//	@Router			/compliance/api/v1/assignments/benchmark/{benchmark_id} [get]
func (h *HttpHandler) ListAssignmentsByBenchmark(ctx echo.Context) error {
	benchmarkId := ctx.Param("benchmark_id")
	if benchmarkId == "" {
		return echo.NewHTTPError(http.StatusBadRequest, "benchmark id is empty")
	}
	// trace :
	outputS, span1 := tracer.Start(ctx.Request().Context(), "new_GetBenchmark", trace.WithSpanKind(trace.SpanKindServer))
	span1.SetName("new_GetBenchmark")

	benchmark, err := h.db.GetBenchmark(benchmarkId)
	if err != nil {
		span1.RecordError(err)
		span1.SetStatus(codes.Error, err.Error())
		return err
	}
	span1.AddEvent("information", trace.WithAttributes(
		attribute.String("benchmark ID", benchmark.ID),
	))
	span1.End()

	var apiBenchmark api.Benchmark
	// tracer :
	outputS2, span2 := tracer.Start(outputS, "new_PopulateConnectors", trace.WithSpanKind(trace.SpanKindServer))
	span2.SetName("new_PopulateConnectors")

	err = benchmark.PopulateConnectors(outputS2, h.db, &apiBenchmark)
	if err != nil {
		span2.RecordError(err)
		span2.SetStatus(codes.Error, err.Error())
		return err
	}
	span2.End()

	hctx := httpclient.FromEchoContext(ctx)

	var resp []api.BenchmarkAssignedSource
	for _, connector := range apiBenchmark.Connectors {
		connections, err := h.onboardClient.ListSources(hctx, []source.Type{connector})
		if err != nil {
			return err
		}

		for _, connection := range connections {
			ba := api.BenchmarkAssignedSource{
				ConnectionID:           connection.ID.String(),
				ProviderConnectionID:   connection.ConnectionID,
				ProviderConnectionName: connection.ConnectionName,
				Connector:              connector,
				Status:                 false,
			}
			resp = append(resp, ba)
		}
	}
	// trace :
	_, span3 := tracer.Start(outputS, "new_GetBenchmarkAssignmentsByBenchmarkId", trace.WithSpanKind(trace.SpanKindServer))
	span3.SetName("new_GetBenchmarkAssignmentsByBenchmarkId")

	dbAssignments, err := h.db.GetBenchmarkAssignmentsByBenchmarkId(benchmarkId)
	if err != nil {
		span3.RecordError(err)
		span3.SetStatus(codes.Error, err.Error())
		return err
	}
	span3.AddEvent("information", trace.WithAttributes(
		attribute.String("benchmark ID", benchmarkId),
	))
	span3.End()

	for _, assignment := range dbAssignments {
		for idx, r := range resp {
			if r.ConnectionID == assignment.ConnectionId {
				r.Status = true
				resp[idx] = r
			}
		}
	}
	for i, v := range resp {
		v.ConnectionID = demo.EncodeResponseData(ctx, v.ConnectionID)
		resp[i] = v
	}

	return ctx.JSON(http.StatusOK, resp)
}

// DeleteBenchmarkAssignment godoc
//
//	@Summary		Delete benchmark assignment
//	@Description	Delete benchmark assignment with source id and benchmark id
//	@Security		BearerToken
//	@Tags			benchmarks_assignment
//	@Accept			json
//	@Produce		json
<<<<<<< HEAD
//	@Param			benchmark_id		path	string	true	"Benchmark ID"
//	@Param			connection_id		query	string	false	"Connection ID or 'all' for everything"
//	@Param			connection_group	query	string	false	"Connection Group "
=======
//	@Param			benchmark_id	path	string		true	"Benchmark ID"
//	@Param			connectionId	query	[]string	false	"Connection ID or 'all' for everything"
//	@Param			connectionGroup	query	[]string	false	"Connection Group "
>>>>>>> fe864379
//	@Success		200
//	@Router			/compliance/api/v1/assignments/{benchmark_id}/connection [delete]
func (h *HttpHandler) DeleteBenchmarkAssignment(ctx echo.Context) error {
<<<<<<< HEAD
	connectionID, err := h.getConnectionIdFilterFromParams(ctx)
	if err != nil {
		return err
	}
	connectionID = demo.DecodeRequestArray(ctx, connectionID)
=======
	connectionIDs, err := h.getConnectionIdFilterFromParams(ctx)
	if err != nil {
		return err
	}
>>>>>>> fe864379

	benchmarkId := ctx.Param("benchmark_id")
	if benchmarkId == "" {
		return echo.NewHTTPError(http.StatusBadRequest, "benchmark id is empty")
	}
<<<<<<< HEAD

	if len(connectionID) == 1 {
		if strings.ToLower(connectionID[0]) == "all" {
			//trace :
			_, span1 := tracer.Start(ctx.Request().Context(), "new_DeleteBenchmarkAssignmentByBenchmarkId", trace.WithSpanKind(trace.SpanKindServer))
			span1.SetName("new_DeleteBenchmarkAssignmentByBenchmarkId")

			if err := h.db.DeleteBenchmarkAssignmentByBenchmarkId(benchmarkId); err != nil {
				span1.RecordError(err)
				span1.SetStatus(codes.Error, err.Error())
				h.logger.Error("delete benchmark assignment by benchmark id", zap.Error(err))
				return err
			}
			span1.AddEvent("information", trace.WithAttributes(
				attribute.String("benchmark ID", benchmarkId),
			))
			span1.End()
		} else {
			// trace :
			outputS1, span1 := tracer.Start(ctx.Request().Context(), "new_GetBenchmarkAssignmentByIds", trace.WithSpanKind(trace.SpanKindServer))
			span1.SetName("new_GetBenchmarkAssignmentByIds")

			if _, err := h.db.GetBenchmarkAssignmentByIds(connectionID[0], benchmarkId); err != nil {
				span1.RecordError(err)
				span1.SetStatus(codes.Error, err.Error())
				if errors.Is(err, gorm.ErrRecordNotFound) {
					return echo.NewHTTPError(http.StatusFound, "benchmark assignment not found")
				}
				ctx.Logger().Errorf("find benchmark assignment: %v", err)
				return err
			}
			span1.AddEvent("information", trace.WithAttributes(
				attribute.String("benchmark ID", benchmarkId),
			))
			span1.End()

			// trace :
			_, span2 := tracer.Start(outputS1, "new_DeleteBenchmarkAssignmentByIds", trace.WithSpanKind(trace.SpanKindServer))
			span2.SetName("new_DeleteBenchmarkAssignmentByIds")

			if err := h.db.DeleteBenchmarkAssignmentByIds(connectionID[0], benchmarkId); err != nil {
				span2.RecordError(err)
				span2.SetStatus(codes.Error, err.Error())
				ctx.Logger().Errorf("delete benchmark assignment: %v", err)
				return err
			}
			span2.AddEvent("information", trace.WithAttributes(
				attribute.String("benchmark ID", benchmarkId),
			))
			span2.End()
		}
	} else {
		// tracer :
		outputS5, span5 := tracer.Start(ctx.Request().Context(), "new_GetBenchmarkAssignmentByIds(loop)", trace.WithSpanKind(trace.SpanKindServer))
		span5.SetName("new_GetBenchmarkAssignmentByIds(loop)")

		for _, connectionId := range connectionID {
			// trace :
			outputS3, span3 := tracer.Start(outputS5, "new_GetBenchmarkAssignmentByIds", trace.WithSpanKind(trace.SpanKindServer))
			span3.SetName("new_GetBenchmarkAssignmentByIds")

			if _, err := h.db.GetBenchmarkAssignmentByIds(connectionId, benchmarkId); err != nil {
				span3.RecordError(err)
				span3.SetStatus(codes.Error, err.Error())
				if errors.Is(err, gorm.ErrRecordNotFound) {
					return echo.NewHTTPError(http.StatusFound, "benchmark assignment not found")
				}
				ctx.Logger().Errorf("find benchmark assignment: %v", err)
				return err
			}
=======

	if len(connectionIDs) == 1 && strings.ToLower(connectionIDs[0]) == "all" {
		//trace :
		_, span1 := tracer.Start(ctx.Request().Context(), "new_DeleteBenchmarkAssignmentByBenchmarkId", trace.WithSpanKind(trace.SpanKindServer))
		span1.SetName("new_DeleteBenchmarkAssignmentByBenchmarkId")

		if err := h.db.DeleteBenchmarkAssignmentByBenchmarkId(benchmarkId); err != nil {
			span1.RecordError(err)
			span1.SetStatus(codes.Error, err.Error())
			h.logger.Error("delete benchmark assignment by benchmark id", zap.Error(err))
			return err
		}
		span1.AddEvent("information", trace.WithAttributes(
			attribute.String("benchmark ID", benchmarkId),
		))
		span1.End()
	} else {
		// tracer :
		outputS5, span5 := tracer.Start(ctx.Request().Context(), "new_GetBenchmarkAssignmentByIds(loop)", trace.WithSpanKind(trace.SpanKindServer))
		span5.SetName("new_GetBenchmarkAssignmentByIds(loop)")

		for _, connectionId := range connectionIDs {
			// trace :
			outputS3, span3 := tracer.Start(outputS5, "new_GetBenchmarkAssignmentByIds", trace.WithSpanKind(trace.SpanKindServer))
			span3.SetName("new_GetBenchmarkAssignmentByIds")

			if _, err := h.db.GetBenchmarkAssignmentByIds(connectionId, benchmarkId); err != nil {
				span3.RecordError(err)
				span3.SetStatus(codes.Error, err.Error())
				if errors.Is(err, gorm.ErrRecordNotFound) {
					return echo.NewHTTPError(http.StatusFound, "benchmark assignment not found")
				}
				ctx.Logger().Errorf("find benchmark assignment: %v", err)
				return err
			}
>>>>>>> fe864379
			span3.AddEvent("information", trace.WithAttributes(
				attribute.String("benchmark ID", benchmarkId),
			))
			span3.End()

			// trace :
			_, span4 := tracer.Start(outputS3, "new_DeleteBenchmarkAssignmentByIds", trace.WithSpanKind(trace.SpanKindServer))
			span4.SetName("new_DeleteBenchmarkAssignmentByIds")

			if err := h.db.DeleteBenchmarkAssignmentByIds(connectionId, benchmarkId); err != nil {
				span4.RecordError(err)
				span4.SetStatus(codes.Error, err.Error())
				ctx.Logger().Errorf("delete benchmark assignment: %v", err)
				return err
			}
			span4.AddEvent("information", trace.WithAttributes(
				attribute.String("benchmark ID", benchmarkId),
			))
			span4.End()
		}
		span5.End()
	}
	return ctx.NoContent(http.StatusOK)
}

func (h *HttpHandler) ListBenchmarks(ctx echo.Context) error {
	var response []api.Benchmark
	// trace :
	output1, span1 := tracer.Start(ctx.Request().Context(), "new_ListRootBenchmarks", trace.WithSpanKind(trace.SpanKindServer))
	span1.SetName("new_ListRootBenchmarks")

	benchmarks, err := h.db.ListRootBenchmarks()
	if err != nil {
		span1.RecordError(err)
		span1.SetStatus(codes.Error, err.Error())
		return err
	}
	span1.End()

	// tracer :
	output2, span2 := tracer.Start(output1, "new_PopulateConnectors(loop)", trace.WithSpanKind(trace.SpanKindServer))
	span2.SetName("new_PopulateConnectors(loop)")

	for _, b := range benchmarks {
		be := b.ToApi()
		// tracer :
		outputS3, span3 := tracer.Start(output2, "new_PopulateConnectors", trace.WithSpanKind(trace.SpanKindServer))
		span3.SetName("new_PopulateConnectors")

		err = b.PopulateConnectors(outputS3, h.db, &be)
		if err != nil {
			span3.RecordError(err)
			span3.SetStatus(codes.Error, err.Error())
			return err
		}
		span3.SetAttributes(
			attribute.String("ID", be.ID),
		)
		span3.End()

		response = append(response, be)
	}
	span2.End()

	return ctx.JSON(http.StatusOK, response)
}

func (h *HttpHandler) GetBenchmark(ctx echo.Context) error {
	benchmarkId := ctx.Param("benchmark_id")
	// trace :
	output1, span1 := tracer.Start(ctx.Request().Context(), "new_GetBenchmark", trace.WithSpanKind(trace.SpanKindServer))
	span1.SetName("new_GetBenchmark")

	benchmark, err := h.db.GetBenchmark(benchmarkId)
	if err != nil {
		span1.RecordError(err)
		span1.SetStatus(codes.Error, err.Error())
		return err
	}
	span1.AddEvent("information", trace.WithAttributes(
		attribute.String("benchmark ID", benchmark.ID),
	))
	span1.End()

	if benchmark == nil {
		return echo.NewHTTPError(http.StatusNotFound, "benchmark not found")
	}
	resp := benchmark.ToApi()

	outputS2, span2 := tracer.Start(output1, "new_PopulateConnectors", trace.WithSpanKind(trace.SpanKindServer))
	span2.SetName("new_PopulateConnectors")

	err = benchmark.PopulateConnectors(outputS2, h.db, &resp)
	if err != nil {
		span2.RecordError(err)
		span2.SetStatus(codes.Error, err.Error())
		return err
	}
	span2.End()

	return ctx.JSON(http.StatusOK, resp)
}

func (h *HttpHandler) getBenchmarkPolicies(ctx context.Context, benchmarkID string) ([]db.Policy, error) {
	//trace :
	outputS, span1 := tracer.Start(ctx, "new_GetBenchmark", trace.WithSpanKind(trace.SpanKindServer))
	span1.SetName("new_GetBenchmark")

	b, err := h.db.GetBenchmark(benchmarkID)
	if err != nil {
		span1.RecordError(err)
		span1.SetStatus(codes.Error, err.Error())
		return nil, err
	}
	span1.AddEvent("information", trace.WithAttributes(
		attribute.String("benchmark ID", b.ID),
	))
	span1.End()

	if b == nil {
		return nil, echo.NewHTTPError(http.StatusNotFound, "benchmark not found")
	}

	var policyIDs []string
	for _, p := range b.Policies {
		policyIDs = append(policyIDs, p.ID)
	}
	//trace :
	_, span2 := tracer.Start(outputS, "new_GetPolicies", trace.WithSpanKind(trace.SpanKindServer))
	span2.SetName("new_GetPolicies")

	policies, err := h.db.GetPolicies(policyIDs)
	if err != nil {
		span2.RecordError(err)
		span2.SetStatus(codes.Error, err.Error())
		return nil, err
	}
	span2.End()

	//tracer :
	output3, span3 := tracer.Start(outputS, "new_getBenchmarkPolicies(loop)", trace.WithSpanKind(trace.SpanKindServer))
	span3.SetName("new_getBenchmarkPolicies(loop)")

	for _, child := range b.Children {
		// tracer :
		_, span4 := tracer.Start(output3, "new_getBenchmarkPolicies", trace.WithSpanKind(trace.SpanKindServer))
		span4.SetName("new_getBenchmarkPolicies")

		childPolicies, err := h.getBenchmarkPolicies(ctx, child.ID)
		if err != nil {
			span4.RecordError(err)
			span4.SetStatus(codes.Error, err.Error())
			return nil, err
		}
		span4.SetAttributes(
			attribute.String("benchmark ID", child.ID),
		)
		span4.End()

		policies = append(policies, childPolicies...)
	}
	span3.End()

	return policies, nil
}

func (h *HttpHandler) GetPolicy(ctx echo.Context) error {
	policyId := ctx.Param("policy_id")
	// trace :
	outputS, span1 := tracer.Start(ctx.Request().Context(), "new_GetPolicy", trace.WithSpanKind(trace.SpanKindServer))
	span1.SetName("new_GetPolicy")

	policy, err := h.db.GetPolicy(policyId)
	if err != nil {
		span1.RecordError(err)
		span1.SetStatus(codes.Error, err.Error())
		return err
	}
	span1.AddEvent("information", trace.WithAttributes(
		attribute.String("policy ID", policyId),
	))
	span1.End()

	if policy == nil {
		return echo.NewHTTPError(http.StatusNotFound, "policy not found")
	}

	pa := policy.ToApi()
	// trace :
	outputS2, span2 := tracer.Start(outputS, "new_PopulateConnector", trace.WithSpanKind(trace.SpanKindServer))
	span2.SetName("new_PopulateConnector")

	err = policy.PopulateConnector(outputS2, h.db, &pa)
	if err != nil {
		span2.RecordError(err)
		span2.SetStatus(codes.Error, err.Error())
		return err
	}
	span2.End()
	return ctx.JSON(http.StatusOK, pa)
}

func (h *HttpHandler) GetQuery(ctx echo.Context) error {
	queryID := ctx.Param("query_id")
	// trace :
	_, span1 := tracer.Start(ctx.Request().Context(), "new_GetQuery", trace.WithSpanKind(trace.SpanKindServer))
	span1.SetName("new_GetQuery")

	q, err := h.db.GetQuery(queryID)
	if err != nil {
		span1.RecordError(err)
		span1.SetStatus(codes.Error, err.Error())
		return err
	}
	span1.AddEvent("information", trace.WithAttributes(
		attribute.String("query ID", queryID),
	))
	span1.End()

	if q == nil {
		return echo.NewHTTPError(http.StatusNotFound, "query not found")
	}

	return ctx.JSON(http.StatusOK, q.ToApi())
}

// SyncQueries godoc
//
//	@Summary		Sync queries
//
//	@Description	Syncs queries with the git backend.
//
//	@Security		BearerToken
//	@Tags			compliance
//	@Accept			json
//	@Produce		json
//	@Success		200
//	@Router			/compliance/api/v1/queries/sync [get]
func (h *HttpHandler) SyncQueries(ctx echo.Context) error {
	err := h.syncJobsQueue.Publish([]byte{})
	if err != nil {
		return err
	}
	return ctx.JSON(http.StatusOK, struct{}{})
}

// ListInsightTags godoc
//
//	@Summary		List insights tag keys
//	@Description	Retrieving a list of insights tag keys with their possible values.
//	@Security		BearerToken
//	@Tags			insights
//	@Accept			json
//	@Produce		json
//	@Success		200	{object}	map[string][]string
//	@Router			/compliance/api/v1/metadata/tag/insight [get]
func (h *HttpHandler) ListInsightTags(ctx echo.Context) error {
	// trace :
	_, span1 := tracer.Start(ctx.Request().Context(), "new_ListInsightTagKeysWithPossibleValues", trace.WithSpanKind(trace.SpanKindServer))
	span1.SetName("new_ListInsightTagKeysWithPossibleValues")

	tags, err := h.db.ListInsightTagKeysWithPossibleValues()
	if err != nil {
		span1.RecordError(err)
		span1.SetStatus(codes.Error, err.Error())
		return err
	}
	span1.End()

	tags = model.TrimPrivateTags(tags)
	return ctx.JSON(http.StatusOK, tags)
}

func (h *HttpHandler) ListInsightsMetadata(ctx echo.Context) error {
	connectors := source.ParseTypes(httpserver.QueryArrayParam(ctx, "connector"))
	enabled := true
	// trace :
	_, span1 := tracer.Start(ctx.Request().Context(), "new_ListInsightsWithFilters", trace.WithSpanKind(trace.SpanKindServer))
	span1.SetName("new_ListInsightsWithFilters")

	insightRows, err := h.db.ListInsightsWithFilters(nil, connectors, &enabled, nil)
	if err != nil {
		span1.RecordError(err)
		span1.SetStatus(codes.Error, err.Error())
		return err
	}
	span1.End()

	var result []api.Insight
	for _, insightRow := range insightRows {
		result = append(result, insightRow.ToApi())
	}
	return ctx.JSON(200, result)
}

// GetInsightMetadata godoc
//
//	@Summary		Get insight metadata
//	@Description	Retrieving insight metadata by id
//	@Security		BearerToken
//	@Tags			insights
//	@Produce		json
//	@Param			insightId	path		string	true	"Insight ID"
//	@Success		200			{object}	api.Insight
//	@Router			/compliance/api/v1/metadata/insight/{insightId} [get]
func (h *HttpHandler) GetInsightMetadata(ctx echo.Context) error {
	id, err := strconv.ParseUint(ctx.Param("insightId"), 10, 64)
	if err != nil {
		return echo.NewHTTPError(http.StatusBadRequest, "invalid id")
	}
	// trace :
	_, span1 := tracer.Start(ctx.Request().Context(), "new_GetInsight", trace.WithSpanKind(trace.SpanKindServer))
	span1.SetName("new_GetInsight")

	insight, err := h.db.GetInsight(uint(id))
	if err != nil {
		span1.RecordError(err)
		span1.SetStatus(codes.Error, err.Error())
		if err == gorm.ErrRecordNotFound {
			return echo.NewHTTPError(http.StatusNotFound, "insight not found")
		}
		return err
	}
	span1.AddEvent("information", trace.WithAttributes(
		attribute.String("query ID", insight.QueryID),
	))
	span1.End()

	result := insight.ToApi()

	for i, v := range result.Results {
		v.ConnectionID = demo.EncodeResponseData(ctx, v.ConnectionID)
		result.Results[i] = v
		for I, V := range v.Connections {
			V.ConnectionID = demo.EncodeResponseData(ctx, V.ConnectionID)
			v.Connections[I] = V
		}
	}

	return ctx.JSON(200, result)
}

// ListInsights godoc
//
//	@Summary		List insights
//	@Description	Retrieving list of insights based on specified filters. Provides details of insights, including results during the specified time period for the specified connection.
//	@Description	Returns "all:provider" job results if connectionId is not defined.
//	@Security		BearerToken
//	@Tags			insights
//	@Produce		json
//	@Param			tag				query		[]string		false	"Key-Value tags in key=value format to filter by"
//	@Param			connector		query		[]source.Type	false	"filter insights by connector"
//	@Param			connectionId	query		[]string		false	"filter the result by source id"
//	@Param			connectionGroup	query		[]string		false	"filter the result by connection group "
//	@Param			startTime		query		int				false	"unix seconds for the start time of the trend"
//	@Param			endTime			query		int				false	"unix seconds for the end time of the trend"
//	@Success		200				{object}	[]api.Insight
//	@Router			/compliance/api/v1/insight [get]
func (h *HttpHandler) ListInsights(ctx echo.Context) error {
	tagMap := model.TagStringsToTagMap(httpserver.QueryArrayParam(ctx, "tag"))
	connectors := source.ParseTypes(httpserver.QueryArrayParam(ctx, "connector"))
	connectionIDs, err := h.getConnectionIdFilterFromParams(ctx)
	if err != nil {
		return err
	}
<<<<<<< HEAD
	connectionIDs = demo.DecodeRequestArray(ctx, connectionIDs)

=======
>>>>>>> fe864379
	endTime := time.Now()
	if ctx.QueryParam("endTime") != "" {
		t, err := strconv.ParseInt(ctx.QueryParam("endTime"), 10, 64)
		if err != nil {
			return echo.NewHTTPError(http.StatusBadRequest, "invalid time")
		}
		endTime = time.Unix(t, 0)
	}
	startTime := endTime.Add(-1 * 7 * 24 * time.Hour)
	if ctx.QueryParam("startTime") != "" {
		t, err := strconv.ParseInt(ctx.QueryParam("startTime"), 10, 64)
		if err != nil {
			return echo.NewHTTPError(http.StatusBadRequest, "invalid time")
		}
		startTime = time.Unix(t, 0)
	}
	// trace :
	_, span1 := tracer.Start(ctx.Request().Context(), "new_ListInsightsWithFilters", trace.WithSpanKind(trace.SpanKindServer))
	span1.SetName("new_ListInsightsWithFilters")

	enabled := true
	insightRows, err := h.db.ListInsightsWithFilters(nil, connectors, &enabled, tagMap)
	if err != nil {
		span1.RecordError(err)
		span1.SetStatus(codes.Error, err.Error())
		return err
	}
	span1.End()

	insightIDsList := make([]uint, 0, len(insightRows))
	for _, insightRow := range insightRows {
		insightIDsList = append(insightIDsList, insightRow.ID)
	}

	insightIdToResults, err := h.inventoryClient.ListInsightResults(httpclient.FromEchoContext(ctx), connectors, connectionIDs, insightIDsList, &endTime)
	if err != nil {
		return err
	}

	oldInsightIdToResults, err := h.inventoryClient.ListInsightResults(httpclient.FromEchoContext(ctx), connectors, connectionIDs, insightIDsList, &startTime)
	if err != nil {
		h.logger.Warn("failed to get old insight results", zap.Error(err))
		oldInsightIdToResults = make(map[uint][]insight.InsightResource)
	}

	var result []api.Insight
	for _, insightRow := range insightRows {
		apiRes := insightRow.ToApi()
		if insightResults, ok := insightIdToResults[insightRow.ID]; ok {
			for _, insightResult := range insightResults {
				apiRes.Results = append(apiRes.Results, api.InsightResult{
					JobID:        insightResult.JobID,
					InsightID:    insightRow.ID,
					ConnectionID: insightResult.SourceID,
					ExecutedAt:   time.UnixMilli(insightResult.ExecutedAt),
					Result:       insightResult.Result,
					Locations:    insightResult.Locations,
				})
				apiRes.TotalResultValue = utils.PAdd(apiRes.TotalResultValue, &insightResult.Result)
			}
		}
		if oldInsightResults, ok := oldInsightIdToResults[insightRow.ID]; ok {
			for _, oldInsightResult := range oldInsightResults {
				localOldInsightResult := oldInsightResult.Result
				apiRes.OldTotalResultValue = utils.PAdd(apiRes.OldTotalResultValue, &localOldInsightResult)
				if apiRes.FirstOldResultDate == nil || apiRes.FirstOldResultDate.After(time.UnixMilli(oldInsightResult.ExecutedAt)) {
					apiRes.FirstOldResultDate = utils.GetPointer(time.UnixMilli(oldInsightResult.ExecutedAt))
				}
			}
		}
		if apiRes.FirstOldResultDate != nil && apiRes.FirstOldResultDate.After(startTime) {
			apiRes.OldTotalResultValue = nil
		}
		result = append(result, apiRes)
	}

	for i1, v1 := range result {
		for i2, v2 := range v1.Results {
			v2.ConnectionID = demo.EncodeResponseData(ctx, v2.ConnectionID)
			for i3, v3 := range v2.Connections {
				v3.ConnectionID = demo.EncodeResponseData(ctx, v3.ConnectionID)
				v2.Connections[i3] = v3
			}
			v1.Results[i2] = v2
		}
		result[i1] = v1
	}

	return ctx.JSON(200, result)
}

// GetInsight godoc
//
//	@Summary		Get insight
//	@Description	Retrieving the specified insight with ID. Provides details of the insight, including results during the specified time period for the specified connection.
//	@Description	Returns "all:provider" job results if connectionId is not defined.
//	@Security		BearerToken
//	@Tags			insights
//	@Produce		json
//	@Param			insightId		path		string		true	"Insight ID"
//	@Param			connectionId	query		[]string	false	"filter the result by source id"
//	@param			connectionGroup	query		[]string	false	"filter the result by connection group"
//	@Param			startTime		query		int			false	"unix seconds for the start time of the trend"
//	@Param			endTime			query		int			false	"unix seconds for the end time of the trend"
//	@Success		200				{object}	api.Insight
//	@Router			/compliance/api/v1/insight/{insightId} [get]
func (h *HttpHandler) GetInsight(ctx echo.Context) error {
	insightIdStr := ctx.Param("insightId")
	insightId, err := strconv.ParseUint(insightIdStr, 10, 64)
	if err != nil {
		return echo.NewHTTPError(http.StatusBadRequest, "invalid id")
	}
	connectionIDs, err := h.getConnectionIdFilterFromParams(ctx)
	if err != nil {
		return err
	}
<<<<<<< HEAD
	connectionIDs = demo.DecodeRequestArray(ctx, connectionIDs)
=======
>>>>>>> fe864379

	endTime := time.Now()
	if ctx.QueryParam("endTime") != "" {
		t, err := strconv.ParseInt(ctx.QueryParam("endTime"), 10, 64)
		if err != nil {
			return echo.NewHTTPError(http.StatusBadRequest, "invalid time")
		}
		endTime = time.Unix(t, 0)
	}
	startTime := endTime.Add(-1 * 7 * 24 * time.Hour)
	if ctx.QueryParam("startTime") != "" {
		t, err := strconv.ParseInt(ctx.QueryParam("startTime"), 10, 64)
		if err != nil {
			return echo.NewHTTPError(http.StatusBadRequest, "invalid time")
		}
		startTime = time.Unix(t, 0)
	}
	// trace :
	_, span1 := tracer.Start(ctx.Request().Context(), "new_GetInsight", trace.WithSpanKind(trace.SpanKindServer))
	span1.SetName("new_GetInsight")

	insightRow, err := h.db.GetInsight(uint(insightId))
	if err != nil {
		span1.RecordError(err)
		span1.SetStatus(codes.Error, err.Error())
		return err
	}
	span1.End()

	insightResults, err := h.inventoryClient.GetInsightResult(httpclient.FromEchoContext(ctx), connectionIDs, insightRow.ID, &endTime)
	if err != nil {
		return err
	}

	oldInsightResults, err := h.inventoryClient.GetInsightResult(httpclient.FromEchoContext(ctx), connectionIDs, insightRow.ID, &startTime)
	if err != nil {
		h.logger.Warn("failed to get old insight results", zap.Error(err))
		oldInsightResults = make([]insight.InsightResource, 0)
	}

	apiRes := insightRow.ToApi()
	for _, insightResult := range insightResults {
		connections := make([]api.InsightConnection, 0, len(insightResult.IncludedConnections))
		for _, connection := range insightResult.IncludedConnections {
			connections = append(connections, api.InsightConnection{
				ConnectionID: connection.ConnectionID,
				OriginalID:   connection.OriginalID,
			})
		}

		bucket, key, err := utils.ParseHTTPSubpathS3URIToBucketAndKey(insightResult.S3Location)
		getObjectOutput, err := h.s3Client.GetObject(ctx.Request().Context(), &s3.GetObjectInput{
			Bucket: aws.String(bucket),
			Key:    aws.String(key),
		})
		if err != nil {
			return echo.NewHTTPError(http.StatusInternalServerError, err.Error())
		}
		objectBuffer, err := io.ReadAll(getObjectOutput.Body)
		if err != nil {
			return echo.NewHTTPError(http.StatusInternalServerError, err.Error())
		}
		var steampipeResults steampipe.Result
		err = json.Unmarshal(objectBuffer, &steampipeResults)
		if err != nil {
			return echo.NewHTTPError(http.StatusInternalServerError, err.Error())
		}

		apiRes.Results = append(apiRes.Results, api.InsightResult{
			JobID:        insightResult.JobID,
			InsightID:    insightRow.ID,
			ConnectionID: insightResult.SourceID,
			ExecutedAt:   time.UnixMilli(insightResult.ExecutedAt),
			Result:       insightResult.Result,
			Locations:    insightResult.Locations,
			Connections:  connections,
			Details: &api.InsightDetail{
				Headers: steampipeResults.Headers,
				Rows:    steampipeResults.Data,
			},
		})
		apiRes.TotalResultValue = utils.PAdd(apiRes.TotalResultValue, &insightResult.Result)
	}
	for _, oldInsightResult := range oldInsightResults {
		localOldInsightResult := oldInsightResult.Result
		apiRes.OldTotalResultValue = utils.PAdd(apiRes.OldTotalResultValue, &localOldInsightResult)
		if apiRes.FirstOldResultDate == nil || apiRes.FirstOldResultDate.After(time.UnixMilli(oldInsightResult.ExecutedAt)) {
			apiRes.FirstOldResultDate = utils.GetPointer(time.UnixMilli(oldInsightResult.ExecutedAt))
		}
	}
	if apiRes.FirstOldResultDate != nil && apiRes.FirstOldResultDate.After(startTime) {
		apiRes.OldTotalResultValue = nil
	}

	for i, v := range apiRes.Results {

		v.ConnectionID = demo.EncodeResponseData(ctx, v.ConnectionID)
		for I, V := range v.Connections {
			V.ConnectionID = demo.EncodeResponseData(ctx, V.ConnectionID)
			v.Connections[I] = V
		}
		apiRes.Results[i] = v

	}

	return ctx.JSON(200, apiRes)
}

// GetInsightTrend godoc
//
//	@Summary		Get insight trend
//	@Description	Retrieving insight results datapoints for a specified connection during a specified time period.
//	@Description	Returns "all:provider" job results if connectionId is not defined.
//	@Security		BearerToken
//	@Tags			insights
//	@Produce		json
//	@Param			insightId		path		string		true	"Insight ID"
//	@Param			connectionId	query		[]string	false	"filter the result by source id"
//	@param			connectionGroup	query		[]string	false	"filter the result by connection group"
//	@Param			startTime		query		int			false	"unix seconds for the start time of the trend"
//	@Param			endTime			query		int			false	"unix seconds for the end time of the trend"
//	@Param			datapointCount	query		int			false	"number of datapoints to return"
//	@Success		200				{object}	[]api.InsightTrendDatapoint
//	@Router			/compliance/api/v1/insight/{insightId}/trend [get]
func (h *HttpHandler) GetInsightTrend(ctx echo.Context) error {
	insightIdStr := ctx.Param("insightId")
	insightId, err := strconv.ParseUint(insightIdStr, 10, 64)
	if err != nil {
		return echo.NewHTTPError(http.StatusBadRequest, "invalid id")
	}
	connectionIDs, err := h.getConnectionIdFilterFromParams(ctx)
	if err != nil {
		return err
	}
<<<<<<< HEAD
	connectionIDs = demo.DecodeRequestArray(ctx, connectionIDs)

=======
>>>>>>> fe864379
	var startTime *time.Time
	if ctx.QueryParam("startTime") != "" {
		t, err := strconv.ParseInt(ctx.QueryParam("startTime"), 10, 64)
		if err != nil {
			return echo.NewHTTPError(http.StatusBadRequest, "invalid time")
		}
		tt := time.Unix(t, 0)
		startTime = &tt
	}
	var endTime *time.Time
	if ctx.QueryParam("endTime") != "" {
		t, err := strconv.ParseInt(ctx.QueryParam("endTime"), 10, 64)
		if err != nil {
			return echo.NewHTTPError(http.StatusBadRequest, "invalid time")
		}
		tt := time.Unix(t, 0)
		endTime = &tt
	}
	var datapointCount *int
	if ctx.QueryParam("datapointCount") != "" {
		t, err := strconv.ParseInt(ctx.QueryParam("datapointCount"), 10, 64)
		if err != nil {
			return echo.NewHTTPError(http.StatusBadRequest, "invalid datapointCount")
		}
		tt := int(t)
		datapointCount = &tt
	}
	// trace :
	_, span1 := tracer.Start(ctx.Request().Context(), "new_GetInsight", trace.WithSpanKind(trace.SpanKindServer))
	span1.SetName("new_GetInsight")

	insightRow, err := h.db.GetInsight(uint(insightId))
	if err != nil {
		span1.RecordError(err)
		span1.SetStatus(codes.Error, err.Error())
		return err
	}
	span1.AddEvent("information", trace.WithAttributes(
		attribute.String("query ID", insightRow.QueryID),
	))
	span1.End()

	timeAtToInsightResults, err := h.inventoryClient.GetInsightTrendResults(httpclient.FromEchoContext(ctx), connectionIDs, insightRow.ID, startTime, endTime)
	if err != nil {
		return err
	}

	result := make([]api.InsightTrendDatapoint, 0, len(timeAtToInsightResults))
	for timeAt, insightResults := range timeAtToInsightResults {
		datapoint := api.InsightTrendDatapoint{
			Timestamp: timeAt,
			Value:     0,
		}
		for _, insightResult := range insightResults {
			datapoint.Value += int(insightResult.Result)
		}
		result = append(result, datapoint)
	}

	if datapointCount != nil {
		result = internal.DownSampleInsightTrendDatapoints(result, *datapointCount)
	}

	sort.Slice(result, func(i, j int) bool {
		return result[i].Timestamp < result[j].Timestamp
	})

	return ctx.JSON(200, result)
}

// ListInsightGroups godoc
//
//	@Summary		List insight groups
//	@Description	Retrieving list of insight groups based on specified filters. The API provides details of insights, including results during the specified time period for the specified connection.
//	@Description	Returns "all:provider" job results if connectionId is not defined.
//	@Security		BearerToken
//	@Tags			insights
//	@Accept			json
//	@Produce		json
//	@Param			tag				query		[]string		false	"Key-Value tags in key=value format to filter by"
//	@Param			connector		query		[]source.Type	false	"filter insights by connector"
//	@Param			connectionId	query		[]string		false	"filter the result by source id"
//	@param			connectionGroup	query		[]string		false	"filter the result by connection group"
//	@Param			startTime		query		int				false	"unix seconds for the start time of the trend"
//	@Param			endTime			query		int				false	"unix seconds for the end time of the trend"
//	@Success		200				{object}	[]api.InsightGroup
//	@Router			/compliance/api/v1/insight/group [get]
func (h *HttpHandler) ListInsightGroups(ctx echo.Context) error {
	tagMap := model.TagStringsToTagMap(httpserver.QueryArrayParam(ctx, "tag"))
	connectors := source.ParseTypes(httpserver.QueryArrayParam(ctx, "connector"))
	connectionIDs, err := h.getConnectionIdFilterFromParams(ctx)
	if err != nil {
		return err
	}
<<<<<<< HEAD
	connectionIDs = demo.DecodeRequestArray(ctx, connectionIDs)
=======
>>>>>>> fe864379

	endTime := time.Now()
	if ctx.QueryParam("endTime") != "" {
		t, err := strconv.ParseInt(ctx.QueryParam("endTime"), 10, 64)
		if err != nil {
			return echo.NewHTTPError(http.StatusBadRequest, "invalid time")
		}
		endTime = time.Unix(t, 0)
	}
	startTime := endTime.AddDate(0, 0, -7)
	if ctx.QueryParam("startTime") != "" {
		t, err := strconv.ParseInt(ctx.QueryParam("startTime"), 10, 64)
		if err != nil {
			return echo.NewHTTPError(http.StatusBadRequest, "invalid time")
		}
		startTime = time.Unix(t, 0)
	}

	// trace :
	_, span1 := tracer.Start(ctx.Request().Context(), "new_ListInsightGroups", trace.WithSpanKind(trace.SpanKindServer))
	span1.SetName("new_ListInsightGroups")

	insightGroupRows, err := h.db.ListInsightGroups(connectors, tagMap)
	if err != nil {
		span1.RecordError(err)
		span1.SetStatus(codes.Error, err.Error())
		return err
	}
	span1.End()

	if len(insightGroupRows) == 0 {
		return ctx.JSON(200, []api.InsightGroup{})
	}

	insightIDMap := make(map[uint]bool)
	for _, insightGroupRow := range insightGroupRows {
		for _, insightRow := range insightGroupRow.Insights {
			insightIDMap[insightRow.ID] = true
		}
	}
	insightIDsList := make([]uint, 0, len(insightIDMap))
	for insightID := range insightIDMap {
		insightIDsList = append(insightIDsList, insightID)
	}

	insightIdToResults, err := h.inventoryClient.ListInsightResults(httpclient.FromEchoContext(ctx), nil, connectionIDs, insightIDsList, &endTime)
	if err != nil {
		return err
	}

	oldInsightIdToResults, err := h.inventoryClient.ListInsightResults(httpclient.FromEchoContext(ctx), nil, connectionIDs, insightIDsList, &startTime)
	if err != nil {
		h.logger.Warn("failed to get old insight results", zap.Error(err))
		oldInsightIdToResults = make(map[uint][]insight.InsightResource)
	}

	var result []api.InsightGroup
	for _, insightGroupRow := range insightGroupRows {
		apiRes := insightGroupRow.ToApi()
		apiRes.Insights = make([]api.Insight, 0, len(insightGroupRow.Insights))
		for _, insightRow := range insightGroupRow.Insights {
			insightApiRes := insightRow.ToApi()
			if insightResults, ok := insightIdToResults[insightRow.ID]; ok {
				for _, insightResult := range insightResults {
					insightApiRes.Results = append(insightApiRes.Results, api.InsightResult{
						JobID:        insightResult.JobID,
						InsightID:    insightRow.ID,
						ConnectionID: insightResult.SourceID,
						ExecutedAt:   time.UnixMilli(insightResult.ExecutedAt),
						Result:       insightResult.Result,
						Locations:    insightResult.Locations,
					})
					insightApiRes.TotalResultValue = utils.PAdd(insightApiRes.TotalResultValue, &insightResult.Result)
				}
			}
			if oldInsightResults, ok := oldInsightIdToResults[insightRow.ID]; ok {
				for _, oldInsightResult := range oldInsightResults {
					localOldInsightResult := oldInsightResult.Result
					insightApiRes.OldTotalResultValue = utils.PAdd(insightApiRes.OldTotalResultValue, &localOldInsightResult)
					if insightApiRes.FirstOldResultDate == nil || insightApiRes.FirstOldResultDate.After(time.UnixMilli(oldInsightResult.ExecutedAt)) {
						insightApiRes.FirstOldResultDate = utils.GetPointer(time.UnixMilli(oldInsightResult.ExecutedAt))
					}
				}
			}
			if insightApiRes.FirstOldResultDate != nil && insightApiRes.FirstOldResultDate.After(startTime) {
				insightApiRes.OldTotalResultValue = nil
			}

			apiRes.TotalResultValue = utils.PAdd(apiRes.TotalResultValue, insightApiRes.TotalResultValue)
			apiRes.OldTotalResultValue = utils.PAdd(apiRes.OldTotalResultValue, insightApiRes.OldTotalResultValue)
			if apiRes.FirstOldResultDate == nil || insightApiRes.FirstOldResultDate != nil && apiRes.FirstOldResultDate.After(*insightApiRes.FirstOldResultDate) {
				apiRes.FirstOldResultDate = insightApiRes.FirstOldResultDate
			}
			apiRes.Insights = append(apiRes.Insights, insightApiRes)
		}
		if apiRes.FirstOldResultDate != nil && apiRes.FirstOldResultDate.After(startTime) {
			apiRes.OldTotalResultValue = nil
		}
		result = append(result, apiRes)
	}

	for i1, v1 := range result {
		for i2, v2 := range v1.Insights {
			for i3, v3 := range v2.Results {
				v3.ConnectionID = demo.EncodeResponseData(ctx, v3.ConnectionID)
				for i4, v4 := range v3.Connections {
					v4.ConnectionID = demo.EncodeResponseData(ctx, v4.ConnectionID)
					v3.Connections[i4] = v4
				}
				v2.Results[i3] = v3
			}
			v1.Insights[i2] = v2
		}
		result[i1] = v1
	}

	return ctx.JSON(200, result)
}<|MERGE_RESOLUTION|>--- conflicted
+++ resolved
@@ -5,10 +5,7 @@
 	"encoding/json"
 	"errors"
 	"fmt"
-<<<<<<< HEAD
 	"github.com/kaytu-io/kaytu-engine/pkg/demo"
-=======
->>>>>>> fe864379
 	"github.com/kaytu-io/kaytu-util/pkg/kaytu-es-sdk"
 	"github.com/labstack/echo/v4"
 	"go.opentelemetry.io/otel"
@@ -250,10 +247,7 @@
 	if err != nil {
 		return err
 	}
-<<<<<<< HEAD
 	connectionIDs = demo.DecodeRequestArray(ctx, connectionIDs)
-=======
->>>>>>> fe864379
 
 	connectors := source.ParseTypes(ctx.QueryParams()["connector"])
 	severities := kaytuTypes.ParseFindingSeverities(ctx.QueryParams()["severities"])
@@ -349,10 +343,7 @@
 	if len(connectionIDs) > 20 {
 		return echo.NewHTTPError(http.StatusBadRequest, "too many connection IDs")
 	}
-<<<<<<< HEAD
 	connectionIDs = demo.DecodeRequestArray(ctx, connectionIDs)
-=======
->>>>>>> fe864379
 
 	connectors := source.ParseTypes(httpserver.QueryArrayParam(ctx, "connector"))
 	timeAt := time.Now()
@@ -451,10 +442,7 @@
 	if len(connectionIDs) > 20 {
 		return echo.NewHTTPError(http.StatusBadRequest, "too many connection IDs")
 	}
-<<<<<<< HEAD
 	connectionIDs = demo.DecodeRequestArray(ctx, connectionIDs)
-=======
->>>>>>> fe864379
 
 	connectors := source.ParseTypes(httpserver.QueryArrayParam(ctx, "connector"))
 	timeAt := time.Now()
@@ -770,7 +758,6 @@
 //	@Tags			benchmarks_assignment
 //	@Accept			json
 //	@Produce		json
-<<<<<<< HEAD
 //	@Param			benchmark_id		path		string	true	"Benchmark ID"
 //	@Param			connection_id		query		string	false	"Connection ID or 'all' for everything"
 //	@Param			connection_group	query		string	false	"Connection group "
@@ -778,15 +765,6 @@
 //	@Router			/compliance/api/v1/assignments/{benchmark_id}/connection/{connection_id} [post]
 func (h *HttpHandler) CreateBenchmarkAssignment(ctx echo.Context) error {
 	connectionID, err := h.getConnectionIdFilterFromParams(ctx)
-=======
-//	@Param			benchmark_id	path		string		true	"Benchmark ID"
-//	@Param			connectionId	query		[]string	false	"Connection ID or 'all' for everything"
-//	@Param			connectionGroup	query		[]string	false	"Connection group "
-//	@Success		200				{object}	[]api.BenchmarkAssignment
-//	@Router			/compliance/api/v1/assignments/{benchmark_id}/connection [post]
-func (h *HttpHandler) CreateBenchmarkAssignment(ctx echo.Context) error {
-	connectionIDs, err := h.getConnectionIdFilterFromParams(ctx)
->>>>>>> fe864379
 	if err != nil {
 		return err
 	}
@@ -852,7 +830,6 @@
 	span2.End()
 
 	connections := make([]onboardApi.Connection, 0)
-<<<<<<< HEAD
 	if len(connectionID) == 1 {
 		if strings.ToLower(connectionID[0]) == "all" {
 			srcs, err := h.onboardClient.ListSources(httpclient.FromEchoContext(ctx), nil)
@@ -864,17 +841,6 @@
 					(src.LifecycleState == onboardApi.ConnectionLifecycleStateOnboard || src.LifecycleState == onboardApi.ConnectionLifecycleStateInProgress) {
 					connections = append(connections, src)
 				}
-=======
-	if len(connectionIDs) == 1 && strings.ToLower(connectionIDs[0]) == "all" {
-		srcs, err := h.onboardClient.ListSources(httpclient.FromEchoContext(ctx), nil)
-		if err != nil {
-			return err
-		}
-		for _, src := range srcs {
-			if src.Connector == connectorType &&
-				(src.LifecycleState == onboardApi.ConnectionLifecycleStateOnboard || src.LifecycleState == onboardApi.ConnectionLifecycleStateInProgress) {
-				connections = append(connections, src)
->>>>>>> fe864379
 			}
 		} else {
 			src, err := h.onboardClient.GetSource(httpclient.FromEchoContext(ctx), connectionID[0])
@@ -884,18 +850,12 @@
 			connections = append(connections, *src)
 		}
 	} else {
-<<<<<<< HEAD
 		for _, connectionId := range connectionID {
 			src, err := h.onboardClient.GetSource(httpclient.FromEchoContext(ctx), connectionId)
 			if err != nil {
 				return err
 			}
 			connections = append(connections, *src)
-=======
-		connections, err = h.onboardClient.GetSources(httpclient.FromEchoContext(ctx), connectionIDs)
-		if err != nil {
-			return err
->>>>>>> fe864379
 		}
 	}
 
@@ -925,11 +885,7 @@
 		)
 		span5.End()
 
-<<<<<<< HEAD
 		for _, connectionId := range connectionID {
-=======
-		for _, connectionId := range connectionIDs {
->>>>>>> fe864379
 			result = append(result, api.BenchmarkAssignment{
 				BenchmarkId:  benchmarkId,
 				ConnectionId: connectionId,
@@ -1119,36 +1075,22 @@
 //	@Tags			benchmarks_assignment
 //	@Accept			json
 //	@Produce		json
-<<<<<<< HEAD
 //	@Param			benchmark_id		path	string	true	"Benchmark ID"
 //	@Param			connection_id		query	string	false	"Connection ID or 'all' for everything"
 //	@Param			connection_group	query	string	false	"Connection Group "
-=======
-//	@Param			benchmark_id	path	string		true	"Benchmark ID"
-//	@Param			connectionId	query	[]string	false	"Connection ID or 'all' for everything"
-//	@Param			connectionGroup	query	[]string	false	"Connection Group "
->>>>>>> fe864379
 //	@Success		200
 //	@Router			/compliance/api/v1/assignments/{benchmark_id}/connection [delete]
 func (h *HttpHandler) DeleteBenchmarkAssignment(ctx echo.Context) error {
-<<<<<<< HEAD
 	connectionID, err := h.getConnectionIdFilterFromParams(ctx)
 	if err != nil {
 		return err
 	}
 	connectionID = demo.DecodeRequestArray(ctx, connectionID)
-=======
-	connectionIDs, err := h.getConnectionIdFilterFromParams(ctx)
-	if err != nil {
-		return err
-	}
->>>>>>> fe864379
 
 	benchmarkId := ctx.Param("benchmark_id")
 	if benchmarkId == "" {
 		return echo.NewHTTPError(http.StatusBadRequest, "benchmark id is empty")
 	}
-<<<<<<< HEAD
 
 	if len(connectionID) == 1 {
 		if strings.ToLower(connectionID[0]) == "all" {
@@ -1219,43 +1161,6 @@
 				ctx.Logger().Errorf("find benchmark assignment: %v", err)
 				return err
 			}
-=======
-
-	if len(connectionIDs) == 1 && strings.ToLower(connectionIDs[0]) == "all" {
-		//trace :
-		_, span1 := tracer.Start(ctx.Request().Context(), "new_DeleteBenchmarkAssignmentByBenchmarkId", trace.WithSpanKind(trace.SpanKindServer))
-		span1.SetName("new_DeleteBenchmarkAssignmentByBenchmarkId")
-
-		if err := h.db.DeleteBenchmarkAssignmentByBenchmarkId(benchmarkId); err != nil {
-			span1.RecordError(err)
-			span1.SetStatus(codes.Error, err.Error())
-			h.logger.Error("delete benchmark assignment by benchmark id", zap.Error(err))
-			return err
-		}
-		span1.AddEvent("information", trace.WithAttributes(
-			attribute.String("benchmark ID", benchmarkId),
-		))
-		span1.End()
-	} else {
-		// tracer :
-		outputS5, span5 := tracer.Start(ctx.Request().Context(), "new_GetBenchmarkAssignmentByIds(loop)", trace.WithSpanKind(trace.SpanKindServer))
-		span5.SetName("new_GetBenchmarkAssignmentByIds(loop)")
-
-		for _, connectionId := range connectionIDs {
-			// trace :
-			outputS3, span3 := tracer.Start(outputS5, "new_GetBenchmarkAssignmentByIds", trace.WithSpanKind(trace.SpanKindServer))
-			span3.SetName("new_GetBenchmarkAssignmentByIds")
-
-			if _, err := h.db.GetBenchmarkAssignmentByIds(connectionId, benchmarkId); err != nil {
-				span3.RecordError(err)
-				span3.SetStatus(codes.Error, err.Error())
-				if errors.Is(err, gorm.ErrRecordNotFound) {
-					return echo.NewHTTPError(http.StatusFound, "benchmark assignment not found")
-				}
-				ctx.Logger().Errorf("find benchmark assignment: %v", err)
-				return err
-			}
->>>>>>> fe864379
 			span3.AddEvent("information", trace.WithAttributes(
 				attribute.String("benchmark ID", benchmarkId),
 			))
@@ -1621,11 +1526,8 @@
 	if err != nil {
 		return err
 	}
-<<<<<<< HEAD
 	connectionIDs = demo.DecodeRequestArray(ctx, connectionIDs)
 
-=======
->>>>>>> fe864379
 	endTime := time.Now()
 	if ctx.QueryParam("endTime") != "" {
 		t, err := strconv.ParseInt(ctx.QueryParam("endTime"), 10, 64)
@@ -1742,10 +1644,7 @@
 	if err != nil {
 		return err
 	}
-<<<<<<< HEAD
 	connectionIDs = demo.DecodeRequestArray(ctx, connectionIDs)
-=======
->>>>>>> fe864379
 
 	endTime := time.Now()
 	if ctx.QueryParam("endTime") != "" {
@@ -1880,11 +1779,8 @@
 	if err != nil {
 		return err
 	}
-<<<<<<< HEAD
 	connectionIDs = demo.DecodeRequestArray(ctx, connectionIDs)
 
-=======
->>>>>>> fe864379
 	var startTime *time.Time
 	if ctx.QueryParam("startTime") != "" {
 		t, err := strconv.ParseInt(ctx.QueryParam("startTime"), 10, 64)
@@ -1979,10 +1875,7 @@
 	if err != nil {
 		return err
 	}
-<<<<<<< HEAD
 	connectionIDs = demo.DecodeRequestArray(ctx, connectionIDs)
-=======
->>>>>>> fe864379
 
 	endTime := time.Now()
 	if ctx.QueryParam("endTime") != "" {
