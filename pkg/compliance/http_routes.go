--- conflicted
+++ resolved
@@ -5,10 +5,7 @@
 	"encoding/json"
 	"errors"
 	"fmt"
-<<<<<<< HEAD
 	"github.com/kaytu-io/kaytu-engine/pkg/demo"
-=======
->>>>>>> fdc11364
 	"github.com/kaytu-io/kaytu-util/pkg/kaytu-es-sdk"
 	"github.com/labstack/echo/v4"
 	"go.opentelemetry.io/otel"
@@ -255,10 +252,7 @@
 	if err != nil {
 		return err
 	}
-<<<<<<< HEAD
 	connectionIDs = demo.DecodeRequestArray(ctx, connectionIDs)
-=======
->>>>>>> fdc11364
 
 	connectors := source.ParseTypes(ctx.QueryParams()["connector"])
 	severities := kaytuTypes.ParseFindingSeverities(ctx.QueryParams()["severities"])
@@ -354,10 +348,7 @@
 	if len(connectionIDs) > 20 {
 		return echo.NewHTTPError(http.StatusBadRequest, "too many connection IDs")
 	}
-<<<<<<< HEAD
 	connectionIDs = demo.DecodeRequestArray(ctx, connectionIDs)
-=======
->>>>>>> fdc11364
 
 	connectors := source.ParseTypes(httpserver.QueryArrayParam(ctx, "connector"))
 	timeAt := time.Now()
@@ -456,10 +447,7 @@
 	if len(connectionIDs) > 20 {
 		return echo.NewHTTPError(http.StatusBadRequest, "too many connection IDs")
 	}
-<<<<<<< HEAD
 	connectionIDs = demo.DecodeRequestArray(ctx, connectionIDs)
-=======
->>>>>>> fdc11364
 
 	connectors := source.ParseTypes(httpserver.QueryArrayParam(ctx, "connector"))
 	timeAt := time.Now()
@@ -775,25 +763,17 @@
 //	@Tags			benchmarks_assignment
 //	@Accept			json
 //	@Produce		json
-<<<<<<< HEAD
-//	@Param			benchmarkId		path		string	true	"Benchmark ID"
-=======
-//	@Param			benchmark_id	path		string		true	"Benchmark ID"
->>>>>>> fdc11364
+//	@Param			benchmarkId		path		string		true	"Benchmark ID"
 //	@Param			connectionId	query		[]string	false	"Connection ID or 'all' for everything"
 //	@Param			connectionGroup	query		[]string	false	"Connection group "
 //	@Success		200				{object}	[]api.BenchmarkAssignment
 //	@Router			/compliance/api/v1/assignments/{benchmark_id}/connection [post]
 func (h *HttpHandler) CreateBenchmarkAssignment(ctx echo.Context) error {
-<<<<<<< HEAD
-	connectionID, err := h.getConnectionIdFilterFromParams(ctx)
-=======
 	connectionIDs, err := h.getConnectionIdFilterFromParams(ctx)
->>>>>>> fdc11364
-	if err != nil {
-		return err
-	}
-	connectionID = demo.DecodeRequestArray(ctx, connectionID)
+	if err != nil {
+		return err
+	}
+	connectionIDs = demo.DecodeRequestArray(ctx, connectionIDs)
 
 	benchmarkId := ctx.Param("benchmark_id")
 	if benchmarkId == "" {
@@ -855,13 +835,6 @@
 	span2.End()
 
 	connections := make([]onboardApi.Connection, 0)
-<<<<<<< HEAD
-	if len(connectionID) == 1 {
-		if strings.ToLower(connectionID[0]) == "all" {
-			srcs, err := h.onboardClient.ListSources(httpclient.FromEchoContext(ctx), nil)
-			if err != nil {
-				return err
-=======
 	if len(connectionIDs) == 1 && strings.ToLower(connectionIDs[0]) == "all" {
 		srcs, err := h.onboardClient.ListSources(httpclient.FromEchoContext(ctx), nil)
 		if err != nil {
@@ -871,34 +844,12 @@
 			if src.Connector == connectorType &&
 				(src.LifecycleState == onboardApi.ConnectionLifecycleStateOnboard || src.LifecycleState == onboardApi.ConnectionLifecycleStateInProgress) {
 				connections = append(connections, src)
->>>>>>> fdc11364
-			}
-			for _, src := range srcs {
-				if src.Connector == connectorType &&
-					(src.LifecycleState == onboardApi.ConnectionLifecycleStateOnboard || src.LifecycleState == onboardApi.ConnectionLifecycleStateInProgress) {
-					connections = append(connections, src)
-				}
-			}
-		} else {
-			src, err := h.onboardClient.GetSource(httpclient.FromEchoContext(ctx), connectionID[0])
-			if err != nil {
-				return err
-			}
-			connections = append(connections, *src)
+			}
 		}
 	} else {
-<<<<<<< HEAD
-		for _, connectionId := range connectionID {
-			src, err := h.onboardClient.GetSource(httpclient.FromEchoContext(ctx), connectionId)
-			if err != nil {
-				return err
-			}
-			connections = append(connections, *src)
-=======
 		connections, err = h.onboardClient.GetSources(httpclient.FromEchoContext(ctx), connectionIDs)
 		if err != nil {
 			return err
->>>>>>> fdc11364
 		}
 	}
 
@@ -928,11 +879,7 @@
 		)
 		span5.End()
 
-<<<<<<< HEAD
-		for _, connectionId := range connectionID {
-=======
 		for _, connectionId := range connectionIDs {
->>>>>>> fdc11364
 			result = append(result, api.BenchmarkAssignment{
 				BenchmarkId:  benchmarkId,
 				ConnectionId: connectionId,
@@ -1122,11 +1069,7 @@
 //	@Tags			benchmarks_assignment
 //	@Accept			json
 //	@Produce		json
-<<<<<<< HEAD
-//	@Param			benchmarkId		path	string	true	"Benchmark ID"
-=======
 //	@Param			benchmark_id	path	string		true	"Benchmark ID"
->>>>>>> fdc11364
 //	@Param			connectionId	query	[]string	false	"Connection ID or 'all' for everything"
 //	@Param			connectionGroup	query	[]string	false	"Connection Group "
 //	@Success		200
@@ -1136,10 +1079,7 @@
 	if err != nil {
 		return err
 	}
-<<<<<<< HEAD
 	connectionIDs = demo.DecodeRequestArray(ctx, connectionIDs)
-=======
->>>>>>> fdc11364
 
 	benchmarkId := ctx.Param("benchmark_id")
 	if benchmarkId == "" {
@@ -1545,11 +1485,8 @@
 	if err != nil {
 		return err
 	}
-<<<<<<< HEAD
 	connectionIDs = demo.DecodeRequestArray(ctx, connectionIDs)
 
-=======
->>>>>>> fdc11364
 	endTime := time.Now()
 	if ctx.QueryParam("endTime") != "" {
 		t, err := strconv.ParseInt(ctx.QueryParam("endTime"), 10, 64)
@@ -1666,10 +1603,7 @@
 	if err != nil {
 		return err
 	}
-<<<<<<< HEAD
 	connectionIDs = demo.DecodeRequestArray(ctx, connectionIDs)
-=======
->>>>>>> fdc11364
 
 	endTime := time.Now()
 	if ctx.QueryParam("endTime") != "" {
@@ -1804,11 +1738,8 @@
 	if err != nil {
 		return err
 	}
-<<<<<<< HEAD
 	connectionIDs = demo.DecodeRequestArray(ctx, connectionIDs)
 
-=======
->>>>>>> fdc11364
 	var startTime *time.Time
 	if ctx.QueryParam("startTime") != "" {
 		t, err := strconv.ParseInt(ctx.QueryParam("startTime"), 10, 64)
@@ -1903,10 +1834,7 @@
 	if err != nil {
 		return err
 	}
-<<<<<<< HEAD
 	connectionIDs = demo.DecodeRequestArray(ctx, connectionIDs)
-=======
->>>>>>> fdc11364
 
 	endTime := time.Now()
 	if ctx.QueryParam("endTime") != "" {
