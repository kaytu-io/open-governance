--- conflicted
+++ resolved
@@ -4,21 +4,12 @@
 	"bytes"
 	"encoding/json"
 	"fmt"
-<<<<<<< HEAD
-	"github.com/jackc/pgtype"
-	"github.com/kaytu-io/kaytu-engine/pkg/auth/api"
-	"github.com/kaytu-io/kaytu-engine/pkg/auth/db"
-	"io/ioutil"
-	"math/rand"
-	"net/http"
-=======
 	"github.com/kaytu-io/kaytu-util/pkg/api"
 	"io/ioutil"
 	"math/rand"
 	"net/http"
 	url2 "net/url"
 	"strconv"
->>>>>>> 3861db0d
 )
 
 type Service struct {
@@ -30,11 +21,9 @@
 	InviteTTL    int
 
 	token string
-
-	database db.Database
-}
-
-func New(domain, appClientID, clientID, clientSecret, connection string, inviteTTL int, database db.Database) *Service {
+}
+
+func New(domain, appClientID, clientID, clientSecret, connection string, inviteTTL int) *Service {
 	return &Service{
 		domain:       domain,
 		appClientID:  appClientID,
@@ -43,7 +32,6 @@
 		Connection:   connection,
 		InviteTTL:    inviteTTL,
 		token:        "",
-		database:     database,
 	}
 }
 
@@ -90,12 +78,71 @@
 }
 
 func (a *Service) GetUser(userID string) (*User, error) {
-	user, err := a.database.GetUser(userID)
-	if err != nil {
-		return nil, err
-	}
-
-	resp, err := user.ToApi()
+	if err := a.fillToken(); err != nil {
+		return nil, err
+	}
+
+	url := fmt.Sprintf("%s/api/v2/users/%s", a.domain, userID)
+	req, err := http.NewRequest("GET", url, nil)
+	if err != nil {
+		return nil, err
+	}
+	req.Header.Add("Authorization", "Bearer "+a.token)
+	res, err := http.DefaultClient.Do(req)
+	if err != nil {
+		return nil, err
+	}
+	defer res.Body.Close()
+	if res.StatusCode != http.StatusOK {
+		r, _ := ioutil.ReadAll(res.Body)
+		return nil, fmt.Errorf("[GetUser] invalid status code: %d, body=%s", res.StatusCode, string(r))
+	}
+
+	r, err := ioutil.ReadAll(res.Body)
+	if err != nil {
+		return nil, err
+	}
+
+	var resp User
+	err = json.Unmarshal(r, &resp)
+	if err != nil {
+		return nil, err
+	}
+
+	return &resp, nil
+}
+
+func (a *Service) SearchByEmail(email string) ([]User, error) {
+	if err := a.fillToken(); err != nil {
+		return nil, err
+	}
+
+	encoded := url2.Values{}
+	encoded.Set("email", email)
+
+	url := fmt.Sprintf("%s/api/v2/users-by-email?%s", a.domain, encoded.Encode())
+	req, err := http.NewRequest("GET", url, nil)
+	if err != nil {
+		return nil, err
+	}
+	req.Header.Add("Authorization", "Bearer "+a.token)
+	res, err := http.DefaultClient.Do(req)
+	if err != nil {
+		return nil, err
+	}
+	defer res.Body.Close()
+	if res.StatusCode != http.StatusOK {
+		r, _ := ioutil.ReadAll(res.Body)
+		return nil, fmt.Errorf("[SearchByEmail] invalid status code: %d, body=%s", res.StatusCode, string(r))
+	}
+
+	r, err := ioutil.ReadAll(res.Body)
+	if err != nil {
+		return nil, err
+	}
+
+	var resp []User
+	err = json.Unmarshal(r, &resp)
 	if err != nil {
 		return nil, err
 	}
@@ -103,76 +150,7 @@
 	return resp, nil
 }
 
-func (a *Service) SearchByEmail(email string) ([]User, error) {
-	users, err := a.database.GetUsersByEmail(email)
-	if err != nil {
-		return nil, err
-	}
-
-	var resp []User
-	for _, user := range users {
-		u, err := user.ToApi()
-		if err != nil {
-			return nil, err
-		}
-		resp = append(resp, *u)
-	}
-
-	return resp, nil
-}
-
-func (a *Service) AddUser(user *User) error {
-	appMetadataJSON, err := json.Marshal(user.AppMetadata)
-	if err != nil {
-		return err
-	}
-
-	appMetadataJsonb := pgtype.JSONB{}
-	err = appMetadataJsonb.Set(appMetadataJSON)
-	if err != nil {
-		return err
-	}
-
-	userMetadataJSON, err := json.Marshal(user.UserMetadata)
-	if err != nil {
-		return err
-	}
-
-	userMetadataJsonb := pgtype.JSONB{}
-	err = userMetadataJsonb.Set(userMetadataJSON)
-	if err != nil {
-		return err
-	}
-
-	err = a.database.CreateUser(&db.User{
-		Email:         user.Email,
-		EmailVerified: user.EmailVerified,
-		UserId:        user.UserId,
-		LastLogin:     user.LastLogin,
-		Name:          user.Name,
-		AppMetadata:   appMetadataJsonb,
-		Blocked:       user.Blocked,
-		FamilyName:    user.FamilyName,
-		GivenName:     user.GivenName,
-		LastIp:        user.LastIp,
-		Locale:        user.Locale,
-		LoginsCount:   user.LoginsCount,
-		Multifactor:   user.Multifactor,
-		Nickname:      user.Nickname,
-		PhoneNumber:   user.PhoneNumber,
-		PhoneVerified: user.PhoneVerified,
-		UserMetadata:  userMetadataJsonb,
-		Picture:       user.Picture,
-		Username:      user.Username,
-	})
-	if err != nil {
-		return err
-	}
-
-	return nil
-}
-
-func (a *Service) CreateUser(email, wsName string, role api.Role) (*User, error) { // This should be deprecated
+func (a *Service) CreateUser(email, wsName string, role api.Role) (*User, error) {
 	var defaultPass = "kaytu23@"
 	var letterRunes = []rune("abcdefghijklmnopqrstuvwxyzABCDEFGHIJKLMNOPQRSTUVWXYZ0123456789")
 	randPass := make([]rune, 10)
@@ -238,14 +216,27 @@
 }
 
 func (a *Service) DeleteUser(userId string) error {
-	err := a.DeleteUser(userId)
-	if err != nil {
-		return err
+	if err := a.fillToken(); err != nil {
+		return err
+	}
+
+	url := fmt.Sprintf("%s/api/v2/users/%s", a.domain, userId)
+	req, err := http.NewRequest("DELETE", url, nil)
+	if err != nil {
+		return err
+	}
+	res, err := http.DefaultClient.Do(req)
+	if err != nil {
+		return err
+	}
+	defer res.Body.Close()
+	if res.StatusCode != http.StatusOK {
+		return fmt.Errorf("[DeleteUser] could not delete user: %d", res.StatusCode)
 	}
 	return nil
 }
 
-func (a *Service) CreatePasswordChangeTicket(userId string) (*CreatePasswordChangeTicketResponse, error) { // I think this should be deprecated
+func (a *Service) CreatePasswordChangeTicket(userId string) (*CreatePasswordChangeTicketResponse, error) {
 	request := CreatePasswordChangeTicketRequest{
 		UserId:   userId,
 		ClientId: a.appClientID,
@@ -293,60 +284,129 @@
 }
 
 func (a *Service) PatchUserAppMetadata(userId string, appMetadata Metadata) error {
-	appMetadataJSON, err := json.Marshal(appMetadata)
-	if err != nil {
-		return err
-	}
-
-	jp := pgtype.JSONB{}
-	err = jp.Set(appMetadataJSON)
-	if err != nil {
-		return err
-	}
-
-	err = a.database.UpdateUserAppMetadata(userId, jp)
-
-	if err != nil {
-		return err
-	}
-
+	if err := a.fillToken(); err != nil {
+		return err
+	}
+
+	js, err := json.Marshal(appMetadata)
+	if err != nil {
+		return err
+	}
+
+	js = []byte(fmt.Sprintf(`{"app_metadata": %s}`, string(js)))
+
+	url := fmt.Sprintf("%s/api/v2/users/%s", a.domain, userId)
+	req, err := http.NewRequest("PATCH", url, bytes.NewReader(js))
+	if err != nil {
+		return err
+	}
+	req.Header.Add("Authorization", "Bearer "+a.token)
+	req.Header.Add("Content-type", "application/json")
+	res, err := http.DefaultClient.Do(req)
+	if err != nil {
+		return err
+	}
+	defer res.Body.Close()
+	if res.StatusCode != http.StatusOK {
+		r, _ := ioutil.ReadAll(res.Body)
+		return fmt.Errorf("[PatchUserAppMetadata] invalid status code: %d, body=%s", res.StatusCode, string(r))
+	}
 	return nil
 }
 
 func (a *Service) SearchUsersByWorkspace(wsID string) ([]User, error) {
-	users, err := a.database.GetUsersByWorkspace(wsID)
+	if err := a.fillToken(); err != nil {
+		return nil, err
+	}
+	url, err := url2.Parse(fmt.Sprintf("%s/api/v2/users", a.domain))
+	if err != nil {
+		return nil, err
+	}
+
+	queryString := url.Query()
+	queryString.Set("search_engine", "v3")
+	queryString.Set("q", "_exists_:app_metadata.workspaceAccess."+wsID)
+	url.RawQuery = queryString.Encode()
+
+	req, err := http.NewRequest("GET", url.String(), nil)
+	if err != nil {
+		return nil, err
+	}
+	req.Header.Add("Authorization", "Bearer "+a.token)
+	res, err := http.DefaultClient.Do(req)
+	if err != nil {
+		return nil, err
+	}
+	defer res.Body.Close()
+	if res.StatusCode != http.StatusOK {
+		r, _ := ioutil.ReadAll(res.Body)
+		return nil, fmt.Errorf("[SearchUsersByWorkspace] invalid status code: %d, body=%s", res.StatusCode, string(r))
+	}
+
+	r, err := ioutil.ReadAll(res.Body)
 	if err != nil {
 		return nil, err
 	}
 
 	var resp []User
-	for _, user := range users {
-		u, err := user.ToApi()
-		if err != nil {
-			return nil, err
-		}
-		resp = append(resp, *u)
-	}
+	err = json.Unmarshal(r, &resp)
+	if err != nil {
+		return nil, err
+	}
+
 	return resp, nil
 }
 
 func (a *Service) SearchUsers(wsID string, email *string, emailVerified *bool, role *api.Role) ([]User, error) {
-	users, err := a.database.SearchUsers(wsID, email, emailVerified)
-	if err != nil {
-		return nil, err
-	}
-
-	var apiUsers []User
-	for _, user := range users {
-		u, err := user.ToApi()
-		if err != nil {
-			return nil, err
-		}
-		apiUsers = append(apiUsers, *u)
-	}
+	if err := a.fillToken(); err != nil {
+		return nil, err
+	}
+	url, err := url2.Parse(fmt.Sprintf("%s/api/v2/users", a.domain))
+	if err != nil {
+		return nil, err
+	}
+
+	queryString := url.Query()
+	queryString.Set("search_engine", "v3")
+	query := "_exists_:app_metadata.workspaceAccess." + wsID
+	if emailVerified != nil {
+		query = query + " AND email_verified:" + strconv.FormatBool(*emailVerified)
+	}
+	if email != nil {
+		query = query + " AND email:" + *email
+	}
+	queryString.Set("q", query)
+	url.RawQuery = queryString.Encode()
+
+	req, err := http.NewRequest("GET", url.String(), nil)
+	if err != nil {
+		return nil, err
+	}
+	req.Header.Add("Authorization", "Bearer "+a.token)
+	res, err := http.DefaultClient.Do(req)
+	if err != nil {
+		return nil, err
+	}
+	defer res.Body.Close()
+	if res.StatusCode != http.StatusOK {
+		r, _ := ioutil.ReadAll(res.Body)
+		return nil, fmt.Errorf("[SearchUsers] invalid status code: %d, body=%s", res.StatusCode, string(r))
+	}
+
+	r, err := ioutil.ReadAll(res.Body)
+	if err != nil {
+		return nil, err
+	}
+
+	var users []User
+	err = json.Unmarshal(r, &users)
+	if err != nil {
+		return nil, err
+	}
+
 	var resp []User
 	if role != nil {
-		for _, user := range apiUsers {
+		for _, user := range users {
 			if func() bool {
 				for _, r := range user.AppMetadata.WorkspaceAccess {
 					if r == *role {
@@ -359,7 +419,7 @@
 			}
 		}
 	} else {
-		resp = apiUsers
+		resp = users
 	}
 	return resp, nil
 }