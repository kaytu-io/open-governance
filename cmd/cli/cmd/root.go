--- conflicted
+++ resolved
@@ -11,15 +11,9 @@
 
 // rootCmd represents the base command when called without any subcommands
 var rootCmd = &cobra.Command{
-<<<<<<< HEAD
-	Use:   "keibi",
-	Short: "Keibi is a program for keeping the company's data without interruption and keeping the data in the most optimal form.",
-	RunE: func(cmd *cobra.Command, args []string) error {
-=======
 	Use:   "ktucli",
 	Short: "Kaytu cli",
 	PreRunE: func(cmd *cobra.Command, args []string) error {
->>>>>>> ed8d2a69
 		return cmd.Help()
 	},
 }
@@ -39,9 +33,4 @@
 	rootCmd.AddCommand(iam.Update)
 	rootCmd.AddCommand(iam.Count)
 
-	rootCmd.AddCommand(iam.Get)
-	rootCmd.AddCommand(iam.Delete)
-	rootCmd.AddCommand(iam.Create)
-	rootCmd.AddCommand(iam.Update)
-
 }