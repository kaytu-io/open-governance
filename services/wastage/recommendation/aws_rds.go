--- conflicted
+++ resolved
@@ -48,15 +48,9 @@
 	usageStorageIops := extractUsage(sumMergeDatapoints(metrics["ReadIOPS"], metrics["WriteIOPS"]))
 	usageStorageThroughputBytes := extractUsage(sumMergeDatapoints(metrics["ReadThroughput"], metrics["WriteThroughput"]))
 	usageStorageThroughputMB := entity.Usage{
-<<<<<<< HEAD
-		Avg: funcP(usageStorageThroughputBytes.Avg, nil, func(a, _ float64) float64 { return a / 1e6 }),
-		Min: funcP(usageStorageThroughputBytes.Min, nil, func(a, _ float64) float64 { return a / 1e6 }),
-		Max: funcP(usageStorageThroughputBytes.Max, nil, func(a, _ float64) float64 { return a / 1e6 }),
-=======
 		Avg: funcP(usageStorageThroughputBytes.Avg, usageStorageThroughputBytes.Avg, func(a, _ float64) float64 { return a / 1e6 }),
 		Min: funcP(usageStorageThroughputBytes.Min, usageStorageThroughputBytes.Min, func(a, _ float64) float64 { return a / 1e6 }),
 		Max: funcP(usageStorageThroughputBytes.Max, usageStorageThroughputBytes.Max, func(a, _ float64) float64 { return a / 1e6 }),
->>>>>>> c5868ea0
 	}
 
 	awsRdsDbKind, ok := dbTypeMap[strings.ToLower(rdsInstance.Engine)]
@@ -141,13 +135,8 @@
 		neededStorageSize = int32(neededStorageSizeFloat)
 	}
 	neededStorageIops := int32(0)
-<<<<<<< HEAD
 	if usageStorageIops.Avg != nil {
 		neededStorageIopsFloat := *usageStorageIops.Avg
-=======
-	if rdsInstance.StorageIops != nil {
-		neededStorageIopsFloat := float64(*rdsInstance.StorageIops) - *usageStorageIops.Avg
->>>>>>> c5868ea0
 		if v, ok := preferences["StorageIopsBreathingRoom"]; ok {
 			vPercent, err := strconv.ParseInt(*v, 10, 64)
 			if err != nil {
@@ -159,13 +148,8 @@
 		neededStorageIops = int32(neededStorageIopsFloat)
 	}
 	neededStorageThroughput := 0.0
-<<<<<<< HEAD
 	if usageStorageThroughputMB.Avg != nil {
 		neededStorageThroughput = *usageStorageThroughputMB.Avg
-=======
-	if rdsInstance.StorageThroughput != nil {
-		neededStorageThroughput = *rdsInstance.StorageThroughput - *usageStorageThroughputMB.Avg
->>>>>>> c5868ea0
 		if v, ok := preferences["StorageThroughputBreathingRoom"]; ok {
 			vPercent, err := strconv.ParseInt(*v, 10, 64)
 			if err != nil {
@@ -304,45 +288,7 @@
 			s.logger.Error("failed to get rds instance cost", zap.Error(err))
 			return nil, err
 		}
-<<<<<<< HEAD
 		recommended.Cost = recommendedCost
-=======
-
-		recommended = &entity.RightsizingAwsRds{
-			Region:        rightSizedInstanceRow.RegionCode,
-			InstanceType:  rightSizedInstanceRow.InstanceType,
-			Engine:        rightSizedInstanceRow.DatabaseEngine,
-			EngineVersion: newInstance.EngineVersion,
-			ClusterType:   newInstance.ClusterType,
-			VCPU:          rightSizedInstanceRow.VCpu,
-			MemoryGb:      rightSizedInstanceRow.MemoryGb,
-			Cost:          recommendedCost,
-		}
-		if !isResultAurora || (rightSizedInstanceRow == nil && isResultAurora) {
-			recommended.StorageType = newInstance.StorageType
-			recommended.StorageSize = newInstance.StorageSize
-			recommended.StorageIops = newInstance.StorageIops
-			recommended.StorageThroughput = newInstance.StorageThroughput
-		}
-	}
-	if rightSizedStorageRow != nil {
-		if recommended == nil {
-			recommended = &entity.RightsizingAwsRds{
-				Region:        region,
-				InstanceType:  currentInstanceRow.InstanceType,
-				Engine:        currentInstanceRow.DatabaseEngine,
-				EngineVersion: rdsInstance.EngineVersion,
-				ClusterType:   rdsInstance.ClusterType,
-				VCPU:          currentInstanceRow.VCpu,
-				MemoryGb:      currentInstanceRow.MemoryGb,
-				Cost:          currentCost,
-			}
-		}
-		recommended.StorageType = &rightSizedStorageRow.VolumeType
-		recommended.StorageSize = &neededStorageSize
-		recommended.StorageIops = &neededStorageIops
-		recommended.StorageThroughput = &neededStorageThroughput
->>>>>>> c5868ea0
 	}
 
 	recommendation := entity.AwsRdsRightsizingRecommendation{
@@ -354,11 +300,7 @@
 		FreeMemoryBytes:        usageFreeMemoryBytes,
 		NetworkThroughputBytes: usageNetworkThroughputBytes,
 		FreeStorageBytes:       usageFreeStorageBytes,
-<<<<<<< HEAD
 		StorageThroughput:      usageStorageThroughputBytes,
-=======
-		StorageThroughput:      usageStorageThroughputMB,
->>>>>>> c5868ea0
 
 		Description: "",
 	}
