--- conflicted
+++ resolved
@@ -98,12 +98,8 @@
 			ingestionSvc := ingestion.New(logger, db, ec2InstanceRepo, rdsRepo, rdsInstanceRepo, rdsStorageRepo, ebsVolumeRepo, dataAgeRepo)
 			gcpIngestionSvc, err := ingestion.NewGcpService(ctx, logger, dataAgeRepo, db, GCPCredentials)
 			go ingestionSvc.Start(ctx)
-<<<<<<< HEAD
 			go gcpIngestionSvc.Start(ctx)
-			grpcServer := wastage.NewServer(logger, usageV2Repo, recomSvc)
-=======
 			grpcServer := wastage.NewServer(logger, cnf, blobClient, usageV2Repo, recomSvc)
->>>>>>> 2650c40a
 			err = wastage.StartGrpcServer(grpcServer, cnf.Grpc.Address, AuthGRPCURI)
 			if err != nil {
 				return err
